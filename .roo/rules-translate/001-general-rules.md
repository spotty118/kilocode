--- conflicted
+++ resolved
@@ -1,10 +1,6 @@
 # 1. SUPPORTED LANGUAGES AND LOCATION
 
-<<<<<<< HEAD
-- Localize all strings into the following locale files: ca, de, es, fr, hi, id, it, ja, ko, nl, pl, pt-BR, ru, tr, vi, zh-CN, zh-TW
-=======
 - Localize all strings into the following locale files: ca, de, en, es, fr, hi, id, it, ja, ko, nl, pl, pt-BR, ru, tr, vi, zh-CN, zh-TW
->>>>>>> 23bbad04
 - The VSCode extension has two main areas that require localization:
     - Core Extension: src/i18n/locales/ (extension backend)
     - WebView UI: webview-ui/src/i18n/locales/ (user interface)
