import { safeWriteJson } from "../../utils/safeWriteJson"
import * as path from "path"
import * as os from "os"
import * as fs from "fs/promises"
import pWaitFor from "p-wait-for"
import * as vscode from "vscode"
import axios from "axios" // kilocode_change
import * as yaml from "yaml"
import { getKiloBaseUriFromToken } from "../../shared/kilocode/token" // kilocode_change

import {
	type Language,
	type ProviderSettings,
	type GlobalState,
	type ClineMessage,
	TelemetryEventName,
	ghostServiceSettingsSchema, // kilocode_change
} from "@roo-code/types"
import { CloudService } from "@roo-code/cloud"
import { TelemetryService } from "@roo-code/telemetry"
import { type ApiMessage } from "../task-persistence/apiMessages"

import { ClineProvider } from "./ClineProvider"
import { changeLanguage, t } from "../../i18n"
import { Package } from "../../shared/package"
import { RouterName, toRouterName, ModelRecord } from "../../shared/api"
import { supportPrompt } from "../../shared/support-prompt"
import { MessageEnhancer } from "./messageEnhancer"

import { checkoutDiffPayloadSchema, checkoutRestorePayloadSchema, WebviewMessage } from "../../shared/WebviewMessage"
import { checkExistKey } from "../../shared/checkExistApiConfig"
import { experimentDefault } from "../../shared/experiments"
import { Terminal } from "../../integrations/terminal/Terminal"
import { openFile } from "../../integrations/misc/open-file"
import { CodeIndexManager } from "../../services/code-index/manager"
import { openImage, saveImage } from "../../integrations/misc/image-handler"
import { selectImages } from "../../integrations/misc/process-images"
import { getTheme } from "../../integrations/theme/getTheme"
import { discoverChromeHostUrl, tryChromeHostUrl } from "../../services/browser/browserDiscovery"
import { searchWorkspaceFiles } from "../../services/search/file-search"
import { fileExistsAtPath } from "../../utils/fs"
import { playTts, setTtsEnabled, setTtsSpeed, stopTts } from "../../utils/tts"
import { showSystemNotification } from "../../integrations/notifications" // kilocode_change
import { singleCompletionHandler } from "../../utils/single-completion-handler" // kilocode_change
import { searchCommits } from "../../utils/git"
import { exportSettings, importSettingsWithFeedback } from "../config/importExport"
import { getOpenAiModels } from "../../api/providers/openai"
import { getVsCodeLmModels } from "../../api/providers/vscode-lm"
import { openMention } from "../mentions"
import { TelemetrySetting } from "../../shared/TelemetrySetting"
import { getWorkspacePath } from "../../utils/path"
import { ensureSettingsDirectoryExists } from "../../utils/globalContext"
import { Mode, defaultModeSlug } from "../../shared/modes"
import { getModels, flushModels } from "../../api/providers/fetchers/modelCache"
import { GetModelsOptions } from "../../shared/api"
import { generateSystemPrompt } from "./generateSystemPrompt"
import { getCommand } from "../../utils/commands"
import { toggleWorkflow, toggleRule, createRuleFile, deleteRuleFile } from "./kilorules"
import { mermaidFixPrompt } from "../prompts/utilities/mermaid" // kilocode_change
import { editMessageHandler, fetchKilocodeNotificationsHandler } from "../kilocode/webview/webviewMessageHandlerUtils" // kilocode_change

const ALLOWED_VSCODE_SETTINGS = new Set(["terminal.integrated.inheritEnv"])

import { MarketplaceManager, MarketplaceItemType } from "../../services/marketplace"
import { setPendingTodoList } from "../tools/updateTodoListTool"
import { UsageTracker } from "../../utils/usage-tracker"

export const webviewMessageHandler = async (
	provider: ClineProvider,
	message: WebviewMessage,
	marketplaceManager?: MarketplaceManager,
) => {
	// Utility functions provided for concise get/update of global state via contextProxy API.
	const getGlobalState = <K extends keyof GlobalState>(key: K) => provider.contextProxy.getValue(key)
	const updateGlobalState = async <K extends keyof GlobalState>(key: K, value: GlobalState[K]) =>
		await provider.contextProxy.setValue(key, value)

	/**
	 * Shared utility to find message indices based on timestamp
	 */
	const findMessageIndices = (messageTs: number, currentCline: any) => {
		const timeCutoff = messageTs - 1000 // 1 second buffer before the message
		const messageIndex = currentCline.clineMessages.findIndex((msg: ClineMessage) => msg.ts && msg.ts >= timeCutoff)
		const apiConversationHistoryIndex = currentCline.apiConversationHistory.findIndex(
			(msg: ApiMessage) => msg.ts && msg.ts >= timeCutoff,
		)
		return { messageIndex, apiConversationHistoryIndex }
	}

	/**
	 * Removes the target message and all subsequent messages
	 */
	const removeMessagesThisAndSubsequent = async (
		currentCline: any,
		messageIndex: number,
		apiConversationHistoryIndex: number,
	) => {
		// Delete this message and all that follow
		await currentCline.overwriteClineMessages(currentCline.clineMessages.slice(0, messageIndex))

		if (apiConversationHistoryIndex !== -1) {
			await currentCline.overwriteApiConversationHistory(
				currentCline.apiConversationHistory.slice(0, apiConversationHistoryIndex),
			)
		}
	}

	/**
	 * Handles message deletion operations with user confirmation
	 */
	const handleDeleteOperation = async (messageTs: number): Promise<void> => {
		// Send message to webview to show delete confirmation dialog
		await provider.postMessageToWebview({
			type: "showDeleteMessageDialog",
			messageTs,
		})
	}

	/**
	 * Handles confirmed message deletion from webview dialog
	 */
	const handleDeleteMessageConfirm = async (messageTs: number): Promise<void> => {
		// Only proceed if we have a current cline
		if (provider.getCurrentCline()) {
			const currentCline = provider.getCurrentCline()!
			const { messageIndex, apiConversationHistoryIndex } = findMessageIndices(messageTs, currentCline)

			if (messageIndex !== -1) {
				try {
					const { historyItem } = await provider.getTaskWithId(currentCline.taskId)

					// Delete this message and all subsequent messages
					await removeMessagesThisAndSubsequent(currentCline, messageIndex, apiConversationHistoryIndex)

					// Initialize with history item after deletion
					await provider.initClineWithHistoryItem(historyItem)
				} catch (error) {
					console.error("Error in delete message:", error)
					vscode.window.showErrorMessage(
						`Error deleting message: ${error instanceof Error ? error.message : String(error)}`,
					)
				}
			}
		}
	}

	/**
	 * Handles message editing operations with user confirmation
	 */
	const handleEditOperation = async (messageTs: number, editedContent: string, images?: string[]): Promise<void> => {
		// Send message to webview to show edit confirmation dialog
		await provider.postMessageToWebview({
			type: "showEditMessageDialog",
			messageTs,
			text: editedContent,
			images,
		})
	}

	/**
	 * Handles confirmed message editing from webview dialog
	 */
	const handleEditMessageConfirm = async (
		messageTs: number,
		editedContent: string,
		images?: string[],
	): Promise<void> => {
		// Only proceed if we have a current cline
		if (provider.getCurrentCline()) {
			const currentCline = provider.getCurrentCline()!

			// Use findMessageIndices to find messages based on timestamp
			const { messageIndex, apiConversationHistoryIndex } = findMessageIndices(messageTs, currentCline)

			if (messageIndex !== -1) {
				try {
					// Edit this message and delete subsequent
					await removeMessagesThisAndSubsequent(currentCline, messageIndex, apiConversationHistoryIndex)

					// Process the edited message as a regular user message
					// This will add it to the conversation and trigger an AI response
					webviewMessageHandler(provider, {
						type: "askResponse",
						askResponse: "messageResponse",
						text: editedContent,
						images,
					})

					// Don't initialize with history item for edit operations
					// The webviewMessageHandler will handle the conversation state
				} catch (error) {
					console.error("Error in edit message:", error)
					vscode.window.showErrorMessage(
						`Error editing message: ${error instanceof Error ? error.message : String(error)}`,
					)
				}
			}
		}
	}

	/**
	 * Handles message modification operations (delete or edit) with confirmation dialog
	 * @param messageTs Timestamp of the message to operate on
	 * @param operation Type of operation ('delete' or 'edit')
	 * @param editedContent New content for edit operations
	 * @returns Promise<void>
	 */
	const handleMessageModificationsOperation = async (
		messageTs: number,
		operation: "delete" | "edit",
		editedContent?: string,
		images?: string[],
	): Promise<void> => {
		if (operation === "delete") {
			await handleDeleteOperation(messageTs)
		} else if (operation === "edit" && editedContent) {
			await handleEditOperation(messageTs, editedContent, images)
		}
	}

	switch (message.type) {
		case "webviewDidLaunch":
			// Load custom modes first
			const customModes = await provider.customModesManager.getCustomModes()
			await updateGlobalState("customModes", customModes)

			// Refresh workflow toggles
			const { refreshWorkflowToggles } = await import("../context/instructions/workflows") // kilocode_change
			await refreshWorkflowToggles(provider.context, provider.cwd) // kilocode_change

			provider.postStateToWebview()
			provider.postRulesDataToWebview() // kilocode_change: send workflows and rules immediately
			provider.workspaceTracker?.initializeFilePaths() // Don't await.

			getTheme().then((theme) => provider.postMessageToWebview({ type: "theme", text: JSON.stringify(theme) }))

			// If MCP Hub is already initialized, update the webview with
			// current server list.
			const mcpHub = provider.getMcpHub()

			if (mcpHub) {
				provider.postMessageToWebview({ type: "mcpServers", mcpServers: mcpHub.getAllServers() })
			}

			provider.providerSettingsManager
				.listConfig()
				.then(async (listApiConfig) => {
					if (!listApiConfig) {
						return
					}

					if (listApiConfig.length === 1) {
						// Check if first time init then sync with exist config.
						if (!checkExistKey(listApiConfig[0])) {
							const { apiConfiguration } = await provider.getState()

							await provider.providerSettingsManager.saveConfig(
								listApiConfig[0].name ?? "default",
								apiConfiguration,
							)

							listApiConfig[0].apiProvider = apiConfiguration.apiProvider
						}
					}

					const currentConfigName = getGlobalState("currentApiConfigName")

					if (currentConfigName) {
						if (!(await provider.providerSettingsManager.hasConfig(currentConfigName))) {
							// Current config name not valid, get first config in list.
							const name = listApiConfig[0]?.name
							await updateGlobalState("currentApiConfigName", name)

							if (name) {
								await provider.activateProviderProfile({ name })
								return
							}
						}
					}

					await Promise.all([
						await updateGlobalState("listApiConfigMeta", listApiConfig),
						await provider.postMessageToWebview({ type: "listApiConfig", listApiConfig }),
					])
				})
				.catch((error) =>
					provider.log(
						`Error list api configuration: ${JSON.stringify(error, Object.getOwnPropertyNames(error), 2)}`,
					),
				)

			// If user already opted in to telemetry, enable telemetry service
			provider.getStateToPostToWebview().then(async (/*kilocode_change*/ state) => {
				const { telemetrySetting } = state
				const isOptedIn = telemetrySetting === "enabled"
				TelemetryService.instance.updateTelemetryState(isOptedIn)
				await TelemetryService.instance.updateIdentity(state.apiConfiguration.kilocodeToken ?? "") // kilocode_change
			})

			provider.isViewLaunched = true
			break
		case "newTask":
			// Initializing new instance of Cline will make sure that any
			// agentically running promises in old instance don't affect our new
			// task. This essentially creates a fresh slate for the new task.
			await provider.initClineWithTask(message.text, message.images)
			break
		// kilocode_change start
		case "condense":
			provider.getCurrentCline()?.handleWebviewAskResponse("yesButtonClicked")
			break
		// kilocode_change end
		case "customInstructions":
			await provider.updateCustomInstructions(message.text)
			break
		case "alwaysAllowReadOnly":
			await updateGlobalState("alwaysAllowReadOnly", message.bool ?? undefined)
			await provider.postStateToWebview()
			break
		case "alwaysAllowReadOnlyOutsideWorkspace":
			await updateGlobalState("alwaysAllowReadOnlyOutsideWorkspace", message.bool ?? undefined)
			await provider.postStateToWebview()
			break
		case "alwaysAllowWrite":
			await updateGlobalState("alwaysAllowWrite", message.bool ?? undefined)
			await provider.postStateToWebview()
			break
		case "alwaysAllowWriteOutsideWorkspace":
			await updateGlobalState("alwaysAllowWriteOutsideWorkspace", message.bool ?? undefined)
			await provider.postStateToWebview()
			break
		case "alwaysAllowWriteProtected":
			await updateGlobalState("alwaysAllowWriteProtected", message.bool ?? undefined)
			await provider.postStateToWebview()
			break
		case "alwaysAllowExecute":
			await updateGlobalState("alwaysAllowExecute", message.bool ?? undefined)
			await provider.postStateToWebview()
			break
		case "alwaysAllowBrowser":
			await updateGlobalState("alwaysAllowBrowser", message.bool ?? undefined)
			await provider.postStateToWebview()
			break
		case "alwaysAllowMcp":
			await updateGlobalState("alwaysAllowMcp", message.bool)
			await provider.postStateToWebview()
			break
		case "alwaysAllowModeSwitch":
			await updateGlobalState("alwaysAllowModeSwitch", message.bool)
			await provider.postStateToWebview()
			break
		case "allowedMaxRequests":
			await updateGlobalState("allowedMaxRequests", message.value)
			await provider.postStateToWebview()
			break
		case "allowedMaxCost":
			await updateGlobalState("allowedMaxCost", message.value)
			await provider.postStateToWebview()
			break
		case "alwaysAllowSubtasks":
			await updateGlobalState("alwaysAllowSubtasks", message.bool)
			await provider.postStateToWebview()
			break
		case "alwaysAllowUpdateTodoList":
			await updateGlobalState("alwaysAllowUpdateTodoList", message.bool)
			await provider.postStateToWebview()
			break
		case "askResponse":
			provider.getCurrentCline()?.handleWebviewAskResponse(message.askResponse!, message.text, message.images)
			break
		case "autoCondenseContext":
			await updateGlobalState("autoCondenseContext", message.bool)
			await provider.postStateToWebview()
			break
		case "autoCondenseContextPercent":
			await updateGlobalState("autoCondenseContextPercent", message.value)
			await provider.postStateToWebview()
			break
		case "terminalOperation":
			if (message.terminalOperation) {
				provider.getCurrentCline()?.handleTerminalOperation(message.terminalOperation)
			}
			break
		case "clearTask":
			// clear task resets the current session and allows for a new task to be started, if this session is a subtask - it allows the parent task to be resumed
			// Check if the current task actually has a parent task
			const currentTask = provider.getCurrentCline()
			if (currentTask && currentTask.parentTask) {
				await provider.finishSubTask(t("common:tasks.canceled"))
			} else {
				// Regular task - just clear it
				await provider.clearTask()
			}
			await provider.postStateToWebview()
			break
		case "didShowAnnouncement":
			await updateGlobalState("lastShownAnnouncementId", provider.latestAnnouncementId)
			await provider.postStateToWebview()
			break
		case "selectImages":
			const images = await selectImages()
			await provider.postMessageToWebview({
				type: "selectedImages",
				images,
				context: message.context,
				messageTs: message.messageTs,
			})
			break
		case "exportCurrentTask":
			const currentTaskId = provider.getCurrentCline()?.taskId
			if (currentTaskId) {
				provider.exportTaskWithId(currentTaskId)
			}
			break
		case "shareCurrentTask":
			const shareTaskId = provider.getCurrentCline()?.taskId
			const clineMessages = provider.getCurrentCline()?.clineMessages
			if (!shareTaskId) {
				vscode.window.showErrorMessage(t("common:errors.share_no_active_task"))
				break
			}

			try {
				const visibility = message.visibility || "organization"
				const result = await CloudService.instance.shareTask(shareTaskId, visibility)

				if (result.success && result.shareUrl) {
					// Show success notification
					const messageKey =
						visibility === "public"
							? "common:info.public_share_link_copied"
							: "common:info.organization_share_link_copied"
					vscode.window.showInformationMessage(t(messageKey))

					// Send success feedback to webview for inline display
					await provider.postMessageToWebview({
						type: "shareTaskSuccess",
						visibility,
						text: result.shareUrl,
					})
				} else {
					// Handle error
					const errorMessage = result.error || "Failed to create share link"
					if (errorMessage.includes("Authentication")) {
						vscode.window.showErrorMessage(t("common:errors.share_auth_required"))
					} else if (errorMessage.includes("sharing is not enabled")) {
						vscode.window.showErrorMessage(t("common:errors.share_not_enabled"))
					} else if (errorMessage.includes("not found")) {
						vscode.window.showErrorMessage(t("common:errors.share_task_not_found"))
					} else {
						vscode.window.showErrorMessage(errorMessage)
					}
				}
			} catch (error) {
				provider.log(`[shareCurrentTask] Unexpected error: ${error}`)
				vscode.window.showErrorMessage(t("common:errors.share_task_failed"))
			}
			break
		case "showTaskWithId":
			provider.showTaskWithId(message.text!)
			break
		case "condenseTaskContextRequest":
			provider.condenseTaskContext(message.text!)
			break
		case "deleteTaskWithId":
			provider.deleteTaskWithId(message.text!)
			break
		case "deleteMultipleTasksWithIds": {
			const ids = message.ids

			if (Array.isArray(ids)) {
				// Process in batches of 20 (or another reasonable number)
				const batchSize = 20
				const results = []

				// Only log start and end of the operation
				console.log(`Batch deletion started: ${ids.length} tasks total`)

				for (let i = 0; i < ids.length; i += batchSize) {
					const batch = ids.slice(i, i + batchSize)

					const batchPromises = batch.map(async (id) => {
						try {
							await provider.deleteTaskWithId(id)
							return { id, success: true }
						} catch (error) {
							// Keep error logging for debugging purposes
							console.log(
								`Failed to delete task ${id}: ${error instanceof Error ? error.message : String(error)}`,
							)
							return { id, success: false }
						}
					})

					// Process each batch in parallel but wait for completion before starting the next batch
					const batchResults = await Promise.all(batchPromises)
					results.push(...batchResults)

					// Update the UI after each batch to show progress
					await provider.postStateToWebview()
				}

				// Log final results
				const successCount = results.filter((r) => r.success).length
				const failCount = results.length - successCount
				console.log(
					`Batch deletion completed: ${successCount}/${ids.length} tasks successful, ${failCount} tasks failed`,
				)
			}
			break
		}
		case "exportTaskWithId":
			provider.exportTaskWithId(message.text!)
			break
		case "importSettings": {
			await importSettingsWithFeedback({
				providerSettingsManager: provider.providerSettingsManager,
				contextProxy: provider.contextProxy,
				customModesManager: provider.customModesManager,
				provider: provider,
			})

			break
		}
		case "exportSettings":
			await exportSettings({
				providerSettingsManager: provider.providerSettingsManager,
				contextProxy: provider.contextProxy,
			})

			break
		case "resetState":
			await provider.resetState()
			break
		case "flushRouterModels":
			const routerNameFlush: RouterName = toRouterName(message.text)
			await flushModels(routerNameFlush)
			break
		case "requestRouterModels":
			const { apiConfiguration } = await provider.getState()

			const routerModels: Partial<Record<RouterName, ModelRecord>> = {
				openrouter: {},
				requesty: {},
				glama: {},
				unbound: {},
				litellm: {},
				"kilocode-openrouter": {}, // kilocode_change
				ollama: {},
				lmstudio: {},
			}

			const safeGetModels = async (options: GetModelsOptions): Promise<ModelRecord> => {
				try {
					return await getModels(options)
				} catch (error) {
					console.error(
						`Failed to fetch models in webviewMessageHandler requestRouterModels for ${options.provider}:`,
						error,
					)
					throw error // Re-throw to be caught by Promise.allSettled
				}
			}

			// kilocode_change start: openrouter auth, kilocode provider
			const openRouterApiKey = apiConfiguration.openRouterApiKey || message?.values?.openRouterApiKey
			const openRouterBaseUrl = apiConfiguration.openRouterBaseUrl || message?.values?.openRouterBaseUrl

			const modelFetchPromises: Array<{ key: RouterName; options: GetModelsOptions }> = [
				{
					key: "openrouter",
					options: { provider: "openrouter", apiKey: openRouterApiKey, baseUrl: openRouterBaseUrl },
				},
				{ key: "requesty", options: { provider: "requesty", apiKey: apiConfiguration.requestyApiKey } },
				{ key: "glama", options: { provider: "glama" } },
				{ key: "unbound", options: { provider: "unbound", apiKey: apiConfiguration.unboundApiKey } },
				{
					key: "kilocode-openrouter",
					options: {
						provider: "kilocode-openrouter",
						kilocodeToken: apiConfiguration.kilocodeToken,
					},
				},
				{ key: "ollama", options: { provider: "ollama", baseUrl: apiConfiguration.ollamaBaseUrl } },
			]
			// kilocode_change end

			// Add IO Intelligence if API key is provided
			const ioIntelligenceApiKey = apiConfiguration.ioIntelligenceApiKey
			if (ioIntelligenceApiKey) {
				modelFetchPromises.push({
					key: "io-intelligence",
					options: { provider: "io-intelligence", apiKey: ioIntelligenceApiKey },
				})
			}

			// Don't fetch Ollama and LM Studio models by default anymore
			// They have their own specific handlers: requestOllamaModels and requestLmStudioModels

			const litellmApiKey = apiConfiguration.litellmApiKey || message?.values?.litellmApiKey
			const litellmBaseUrl = apiConfiguration.litellmBaseUrl || message?.values?.litellmBaseUrl
			if (litellmApiKey && litellmBaseUrl) {
				modelFetchPromises.push({
					key: "litellm",
					options: { provider: "litellm", apiKey: litellmApiKey, baseUrl: litellmBaseUrl },
				})
			}

			const results = await Promise.allSettled(
				modelFetchPromises.map(async ({ key, options }) => {
					const models = await safeGetModels(options)
					return { key, models } // key is RouterName here
				}),
			)

			const fetchedRouterModels: Partial<Record<RouterName, ModelRecord>> = {
				...routerModels,
				// Initialize ollama and lmstudio with empty objects since they use separate handlers
				ollama: {},
				lmstudio: {},
			}

			results.forEach((result, index) => {
				const routerName = modelFetchPromises[index].key // Get RouterName using index

				if (result.status === "fulfilled") {
					fetchedRouterModels[routerName] = result.value.models

					// Ollama and LM Studio settings pages still need these events
					if (routerName === "ollama" && Object.keys(result.value.models).length > 0) {
						provider.postMessageToWebview({
							type: "ollamaModels",
							ollamaModels: Object.keys(result.value.models),
						})
					} else if (routerName === "lmstudio" && Object.keys(result.value.models).length > 0) {
						provider.postMessageToWebview({
							type: "lmStudioModels",
							lmStudioModels: result.value.models,
						})
					}
				} else {
					// Handle rejection: Post a specific error message for this provider
					const errorMessage = result.reason instanceof Error ? result.reason.message : String(result.reason)
					console.error(`Error fetching models for ${routerName}:`, result.reason)

					fetchedRouterModels[routerName] = {} // Ensure it's an empty object in the main routerModels message

					provider.postMessageToWebview({
						type: "singleRouterModelFetchResponse",
						success: false,
						error: errorMessage,
						values: { provider: routerName },
					})
				}
			})

			provider.postMessageToWebview({
				type: "routerModels",
				routerModels: fetchedRouterModels as Record<RouterName, ModelRecord>,
			})

			break
		case "requestOllamaModels": {
			// Specific handler for Ollama models only
			const { apiConfiguration: ollamaApiConfig } = await provider.getState()
			try {
				// Flush cache first to ensure fresh models
				await flushModels("ollama")

				const ollamaModels = await getModels({
					provider: "ollama",
					baseUrl: ollamaApiConfig.ollamaBaseUrl,
				})

				if (Object.keys(ollamaModels).length > 0) {
					provider.postMessageToWebview({
						type: "ollamaModels",
						ollamaModels: Object.keys(ollamaModels),
					})
				}
			} catch (error) {
				// Silently fail - user hasn't configured Ollama yet
				console.debug("Ollama models fetch failed:", error)
			}
			break
		}
		case "requestLmStudioModels": {
			// Specific handler for LM Studio models only
			const { apiConfiguration: lmStudioApiConfig } = await provider.getState()
			try {
				// Flush cache first to ensure fresh models
				await flushModels("lmstudio")

				const lmStudioModels = await getModels({
					provider: "lmstudio",
					baseUrl: lmStudioApiConfig.lmStudioBaseUrl,
				})

				if (Object.keys(lmStudioModels).length > 0) {
					provider.postMessageToWebview({
						type: "lmStudioModels",
						lmStudioModels: lmStudioModels,
					})
				}
			} catch (error) {
				// Silently fail - user hasn't configured LM Studio yet
				console.debug("LM Studio models fetch failed:", error)
			}
			break
		}
		case "requestOpenAiModels":
			if (message?.values?.baseUrl && message?.values?.apiKey) {
				const openAiModels = await getOpenAiModels(
					message?.values?.baseUrl,
					message?.values?.apiKey,
					message?.values?.openAiHeaders,
				)

				provider.postMessageToWebview({ type: "openAiModels", openAiModels })
			}

			break
		case "requestVsCodeLmModels":
			const vsCodeLmModels = await getVsCodeLmModels()
			// TODO: Cache like we do for OpenRouter, etc?
			provider.postMessageToWebview({ type: "vsCodeLmModels", vsCodeLmModels })
			break
		case "requestHuggingFaceModels":
			try {
				const { getHuggingFaceModelsWithMetadata } = await import("../../api/providers/fetchers/huggingface")
				const huggingFaceModelsResponse = await getHuggingFaceModelsWithMetadata()
				provider.postMessageToWebview({
					type: "huggingFaceModels",
					huggingFaceModels: huggingFaceModelsResponse.models,
				})
			} catch (error) {
				console.error("Failed to fetch Hugging Face models:", error)
				provider.postMessageToWebview({
					type: "huggingFaceModels",
					huggingFaceModels: [],
				})
			}
			break
		case "openImage":
			openImage(message.text!, { values: message.values })
			break
		case "saveImage":
			saveImage(message.dataUri!)
			break
		case "openFile":
			openFile(message.text!, message.values as { create?: boolean; content?: string; line?: number })
			break
		case "openMention":
			openMention(message.text)
			break
		case "openExternal":
			if (message.url) {
				vscode.env.openExternal(vscode.Uri.parse(message.url))
			}
			break
		case "checkpointDiff":
			const result = checkoutDiffPayloadSchema.safeParse(message.payload)

			if (result.success) {
				await provider.getCurrentCline()?.checkpointDiff(result.data)
			}

			break
		case "checkpointRestore": {
			const result = checkoutRestorePayloadSchema.safeParse(message.payload)

			if (result.success) {
				await provider.cancelTask()

				try {
					await pWaitFor(() => provider.getCurrentCline()?.isInitialized === true, { timeout: 3_000 })
				} catch (error) {
					vscode.window.showErrorMessage(t("common:errors.checkpoint_timeout"))
				}

				try {
					await provider.getCurrentCline()?.checkpointRestore(result.data)
				} catch (error) {
					vscode.window.showErrorMessage(t("common:errors.checkpoint_failed"))
				}
			}

			break
		}
		case "cancelTask":
			await provider.cancelTask()
			break
		case "allowedCommands": {
			// Validate and sanitize the commands array
			const commands = message.commands ?? []
			const validCommands = Array.isArray(commands)
				? commands.filter((cmd) => typeof cmd === "string" && cmd.trim().length > 0)
				: []

			await updateGlobalState("allowedCommands", validCommands)

			// Also update workspace settings.
			await vscode.workspace
				.getConfiguration(Package.name)
				.update("allowedCommands", validCommands, vscode.ConfigurationTarget.Global)

			break
		}
		case "deniedCommands": {
			// Validate and sanitize the commands array
			const commands = message.commands ?? []
			const validCommands = Array.isArray(commands)
				? commands.filter((cmd) => typeof cmd === "string" && cmd.trim().length > 0)
				: []

			await updateGlobalState("deniedCommands", validCommands)

			// Also update workspace settings.
			await vscode.workspace
				.getConfiguration(Package.name)
				.update("deniedCommands", validCommands, vscode.ConfigurationTarget.Global)

			break
		}
		case "openCustomModesSettings": {
			const customModesFilePath = await provider.customModesManager.getCustomModesFilePath()

			if (customModesFilePath) {
				openFile(customModesFilePath)
			}

			break
		}
		case "openMcpSettings": {
			const mcpSettingsFilePath = await provider.getMcpHub()?.getMcpSettingsFilePath()

			if (mcpSettingsFilePath) {
				openFile(mcpSettingsFilePath)
			}

			break
		}
		case "openProjectMcpSettings": {
			if (!vscode.workspace.workspaceFolders?.length) {
				vscode.window.showErrorMessage(t("common:errors.no_workspace"))
				return
			}

			const workspaceFolder = vscode.workspace.workspaceFolders[0]
			const rooDir = path.join(workspaceFolder.uri.fsPath, ".kilocode")
			const mcpPath = path.join(rooDir, "mcp.json")

			try {
				await fs.mkdir(rooDir, { recursive: true })
				const exists = await fileExistsAtPath(mcpPath)

				if (!exists) {
					await safeWriteJson(mcpPath, { mcpServers: {} })
				}

				openFile(mcpPath)
			} catch (error) {
				vscode.window.showErrorMessage(t("mcp:errors.create_json", { error: `${error}` }))
			}

			break
		}
		case "deleteMcpServer": {
			if (!message.serverName) {
				break
			}

			try {
				provider.log(`Attempting to delete MCP server: ${message.serverName}`)
				await provider.getMcpHub()?.deleteServer(message.serverName, message.source as "global" | "project")
				provider.log(`Successfully deleted MCP server: ${message.serverName}`)

				// Refresh the webview state
				await provider.postStateToWebview()
			} catch (error) {
				const errorMessage = error instanceof Error ? error.message : String(error)
				provider.log(`Failed to delete MCP server: ${errorMessage}`)
				// Error messages are already handled by McpHub.deleteServer
			}
			break
		}
		case "restartMcpServer": {
			try {
				await provider.getMcpHub()?.restartConnection(message.text!, message.source as "global" | "project")
			} catch (error) {
				provider.log(
					`Failed to retry connection for ${message.text}: ${JSON.stringify(error, Object.getOwnPropertyNames(error), 2)}`,
				)
			}
			break
		}
		case "toggleToolAlwaysAllow": {
			try {
				await provider
					.getMcpHub()
					?.toggleToolAlwaysAllow(
						message.serverName!,
						message.source as "global" | "project",
						message.toolName!,
						Boolean(message.alwaysAllow),
					)
			} catch (error) {
				provider.log(
					`Failed to toggle auto-approve for tool ${message.toolName}: ${JSON.stringify(error, Object.getOwnPropertyNames(error), 2)}`,
				)
			}
			break
		}
		case "toggleToolEnabledForPrompt": {
			try {
				await provider
					.getMcpHub()
					?.toggleToolEnabledForPrompt(
						message.serverName!,
						message.source as "global" | "project",
						message.toolName!,
						Boolean(message.isEnabled),
					)
			} catch (error) {
				provider.log(
					`Failed to toggle enabled for prompt for tool ${message.toolName}: ${JSON.stringify(error, Object.getOwnPropertyNames(error), 2)}`,
				)
			}
			break
		}
		case "toggleMcpServer": {
			try {
				await provider
					.getMcpHub()
					?.toggleServerDisabled(
						message.serverName!,
						message.disabled!,
						message.source as "global" | "project",
					)
			} catch (error) {
				provider.log(
					`Failed to toggle MCP server ${message.serverName}: ${JSON.stringify(error, Object.getOwnPropertyNames(error), 2)}`,
				)
			}
			break
		}
		case "mcpEnabled":
			const mcpEnabled = message.bool ?? true
			await updateGlobalState("mcpEnabled", mcpEnabled)

			// Delegate MCP enable/disable logic to McpHub
			const mcpHubInstance = provider.getMcpHub()
			if (mcpHubInstance) {
				await mcpHubInstance.handleMcpEnabledChange(mcpEnabled)
			}

			await provider.postStateToWebview()
			break
		case "enableMcpServerCreation":
			await updateGlobalState("enableMcpServerCreation", message.bool ?? true)
			await provider.postStateToWebview()
			break
<<<<<<< HEAD
		// kilocode_change begin
		case "openGlobalKeybindings":
			vscode.commands.executeCommand("workbench.action.openGlobalKeybindings", message.text ?? "kilo-code.")
			break
		case "showSystemNotification":
			const isSystemNotificationsEnabled = getGlobalState("systemNotificationsEnabled") ?? true
			if (!isSystemNotificationsEnabled) {
				break
			}
			if (message.notificationOptions) {
				showSystemNotification(message.notificationOptions)
			}
			break
		case "systemNotificationsEnabled":
			const systemNotificationsEnabled = message.bool ?? true
			await updateGlobalState("systemNotificationsEnabled", systemNotificationsEnabled)
			await provider.postStateToWebview()
			break
		case "openInBrowser":
			if (message.url) {
				vscode.env.openExternal(vscode.Uri.parse(message.url))
			}
			break
		// kilocode_change end
=======
		case "remoteControlEnabled":
			await updateGlobalState("remoteControlEnabled", message.bool ?? false)
			await provider.handleRemoteControlToggle(message.bool ?? false)
			await provider.postStateToWebview()
			break
>>>>>>> a819b353
		case "refreshAllMcpServers": {
			const mcpHub = provider.getMcpHub()
			if (mcpHub) {
				await mcpHub.refreshAllConnections()
			}
			break
		}
		// playSound handler removed - now handled directly in the webview
		case "soundEnabled":
			const soundEnabled = message.bool ?? true
			await updateGlobalState("soundEnabled", soundEnabled)
			await provider.postStateToWebview()
			break
		case "soundVolume":
			const soundVolume = message.value ?? 0.5
			await updateGlobalState("soundVolume", soundVolume)
			await provider.postStateToWebview()
			break
		case "ttsEnabled":
			const ttsEnabled = message.bool ?? true
			await updateGlobalState("ttsEnabled", ttsEnabled)
			setTtsEnabled(ttsEnabled) // Add this line to update the tts utility
			await provider.postStateToWebview()
			break
		case "ttsSpeed":
			const ttsSpeed = message.value ?? 1.0
			await updateGlobalState("ttsSpeed", ttsSpeed)
			setTtsSpeed(ttsSpeed)
			await provider.postStateToWebview()
			break
		case "playTts":
			if (message.text) {
				playTts(message.text, {
					onStart: () => provider.postMessageToWebview({ type: "ttsStart", text: message.text }),
					onStop: () => provider.postMessageToWebview({ type: "ttsStop", text: message.text }),
				})
			}
			break
		case "stopTts":
			stopTts()
			break
		case "diffEnabled":
			const diffEnabled = message.bool ?? true
			await updateGlobalState("diffEnabled", diffEnabled)
			await provider.postStateToWebview()
			break
		case "enableCheckpoints":
			const enableCheckpoints = message.bool ?? true
			await updateGlobalState("enableCheckpoints", enableCheckpoints)
			await provider.postStateToWebview()
			break
		case "browserViewportSize":
			const browserViewportSize = message.text ?? "900x600"
			await updateGlobalState("browserViewportSize", browserViewportSize)
			await provider.postStateToWebview()
			break
		case "remoteBrowserHost":
			await updateGlobalState("remoteBrowserHost", message.text)
			await provider.postStateToWebview()
			break
		case "remoteBrowserEnabled":
			// Store the preference in global state
			// remoteBrowserEnabled now means "enable remote browser connection"
			await updateGlobalState("remoteBrowserEnabled", message.bool ?? false)
			// If disabling remote browser connection, clear the remoteBrowserHost
			if (!message.bool) {
				await updateGlobalState("remoteBrowserHost", undefined)
			}
			await provider.postStateToWebview()
			break
		case "testBrowserConnection":
			// If no text is provided, try auto-discovery
			if (!message.text) {
				// Use testBrowserConnection for auto-discovery
				const chromeHostUrl = await discoverChromeHostUrl()

				if (chromeHostUrl) {
					// Send the result back to the webview
					await provider.postMessageToWebview({
						type: "browserConnectionResult",
						success: !!chromeHostUrl,
						text: `Auto-discovered and tested connection to Chrome: ${chromeHostUrl}`,
						values: { endpoint: chromeHostUrl },
					})
				} else {
					await provider.postMessageToWebview({
						type: "browserConnectionResult",
						success: false,
						text: "No Chrome instances found on the network. Make sure Chrome is running with remote debugging enabled (--remote-debugging-port=9222).",
					})
				}
			} else {
				// Test the provided URL
				const customHostUrl = message.text
				const hostIsValid = await tryChromeHostUrl(message.text)

				// Send the result back to the webview
				await provider.postMessageToWebview({
					type: "browserConnectionResult",
					success: hostIsValid,
					text: hostIsValid
						? `Successfully connected to Chrome: ${customHostUrl}`
						: "Failed to connect to Chrome",
				})
			}
			break
		case "fuzzyMatchThreshold":
			await updateGlobalState("fuzzyMatchThreshold", message.value)
			await provider.postStateToWebview()
			break
		case "updateVSCodeSetting": {
			const { setting, value } = message

			if (setting !== undefined && value !== undefined) {
				if (ALLOWED_VSCODE_SETTINGS.has(setting)) {
					await vscode.workspace.getConfiguration().update(setting, value, true)
				} else {
					vscode.window.showErrorMessage(`Cannot update restricted VSCode setting: ${setting}`)
				}
			}

			break
		}
		case "getVSCodeSetting":
			const { setting } = message

			if (setting) {
				try {
					await provider.postMessageToWebview({
						type: "vsCodeSetting",
						setting,
						value: vscode.workspace.getConfiguration().get(setting),
					})
				} catch (error) {
					console.error(`Failed to get VSCode setting ${message.setting}:`, error)

					await provider.postMessageToWebview({
						type: "vsCodeSetting",
						setting,
						error: `Failed to get setting: ${error.message}`,
						value: undefined,
					})
				}
			}

			break
		case "alwaysApproveResubmit":
			await updateGlobalState("alwaysApproveResubmit", message.bool ?? false)
			await provider.postStateToWebview()
			break
		case "requestDelaySeconds":
			await updateGlobalState("requestDelaySeconds", message.value ?? 5)
			await provider.postStateToWebview()
			break
		case "writeDelayMs":
			await updateGlobalState("writeDelayMs", message.value)
			await provider.postStateToWebview()
			break
		case "diagnosticsEnabled":
			await updateGlobalState("diagnosticsEnabled", message.bool ?? true)
			await provider.postStateToWebview()
			break
		case "terminalOutputLineLimit":
			// Validate that the line limit is a positive number
			const lineLimit = message.value
			if (typeof lineLimit === "number" && lineLimit > 0) {
				await updateGlobalState("terminalOutputLineLimit", lineLimit)
				await provider.postStateToWebview()
			} else {
				vscode.window.showErrorMessage(
					t("common:errors.invalid_line_limit") || "Terminal output line limit must be a positive number",
				)
			}
			break
		case "terminalOutputCharacterLimit":
			// Validate that the character limit is a positive number
			const charLimit = message.value
			if (typeof charLimit === "number" && charLimit > 0) {
				await updateGlobalState("terminalOutputCharacterLimit", charLimit)
				await provider.postStateToWebview()
			} else {
				vscode.window.showErrorMessage(
					t("common:errors.invalid_character_limit") ||
						"Terminal output character limit must be a positive number",
				)
			}
			break
		case "terminalShellIntegrationTimeout":
			await updateGlobalState("terminalShellIntegrationTimeout", message.value)
			await provider.postStateToWebview()
			if (message.value !== undefined) {
				Terminal.setShellIntegrationTimeout(message.value)
			}
			break
		case "terminalShellIntegrationDisabled":
			await updateGlobalState("terminalShellIntegrationDisabled", message.bool)
			await provider.postStateToWebview()
			if (message.bool !== undefined) {
				Terminal.setShellIntegrationDisabled(message.bool)
			}
			break
		case "terminalCommandDelay":
			await updateGlobalState("terminalCommandDelay", message.value)
			await provider.postStateToWebview()
			if (message.value !== undefined) {
				Terminal.setCommandDelay(message.value)
			}
			break
		case "terminalPowershellCounter":
			await updateGlobalState("terminalPowershellCounter", message.bool)
			await provider.postStateToWebview()
			if (message.bool !== undefined) {
				Terminal.setPowershellCounter(message.bool)
			}
			break
		case "terminalZshClearEolMark":
			await updateGlobalState("terminalZshClearEolMark", message.bool)
			await provider.postStateToWebview()
			if (message.bool !== undefined) {
				Terminal.setTerminalZshClearEolMark(message.bool)
			}
			break
		case "terminalZshOhMy":
			await updateGlobalState("terminalZshOhMy", message.bool)
			await provider.postStateToWebview()
			if (message.bool !== undefined) {
				Terminal.setTerminalZshOhMy(message.bool)
			}
			break
		case "terminalZshP10k":
			await updateGlobalState("terminalZshP10k", message.bool)
			await provider.postStateToWebview()
			if (message.bool !== undefined) {
				Terminal.setTerminalZshP10k(message.bool)
			}
			break
		case "terminalZdotdir":
			await updateGlobalState("terminalZdotdir", message.bool)
			await provider.postStateToWebview()
			if (message.bool !== undefined) {
				Terminal.setTerminalZdotdir(message.bool)
			}
			break
		case "terminalCompressProgressBar":
			await updateGlobalState("terminalCompressProgressBar", message.bool)
			await provider.postStateToWebview()
			if (message.bool !== undefined) {
				Terminal.setCompressProgressBar(message.bool)
			}
			break
		case "mode":
			await provider.handleModeSwitch(message.text as Mode)
			break
		case "updateSupportPrompt":
			try {
				if (!message?.values) {
					return
				}

				// Replace all prompts with the new values from the cached state
				await updateGlobalState("customSupportPrompts", message.values)
				await provider.postStateToWebview()
			} catch (error) {
				provider.log(
					`Error update support prompt: ${JSON.stringify(error, Object.getOwnPropertyNames(error), 2)}`,
				)
				vscode.window.showErrorMessage(t("common:errors.update_support_prompt"))
			}
			break
		case "updatePrompt":
			if (message.promptMode && message.customPrompt !== undefined) {
				const existingPrompts = getGlobalState("customModePrompts") ?? {}
				const updatedPrompts = { ...existingPrompts, [message.promptMode]: message.customPrompt }
				await updateGlobalState("customModePrompts", updatedPrompts)
				const currentState = await provider.getStateToPostToWebview()
				const stateWithPrompts = {
					...currentState,
					customModePrompts: updatedPrompts,
					hasOpenedModeSelector: currentState.hasOpenedModeSelector ?? false,
				}
				provider.postMessageToWebview({ type: "state", state: stateWithPrompts })

				if (TelemetryService.hasInstance()) {
					// Determine which setting was changed by comparing objects
					const oldPrompt = existingPrompts[message.promptMode] || {}
					const newPrompt = message.customPrompt
					const changedSettings = Object.keys(newPrompt).filter(
						(key) =>
							JSON.stringify((oldPrompt as Record<string, unknown>)[key]) !==
							JSON.stringify((newPrompt as Record<string, unknown>)[key]),
					)

					if (changedSettings.length > 0) {
						TelemetryService.instance.captureModeSettingChanged(changedSettings[0])
					}
				}
			}
			break
		case "deleteMessage": {
			if (provider.getCurrentCline() && typeof message.value === "number" && message.value) {
				await handleMessageModificationsOperation(message.value, "delete")
			}
			break
		}
		case "submitEditedMessage": {
			if (
				provider.getCurrentCline() &&
				typeof message.value === "number" &&
				message.value &&
				message.editedMessageContent
			) {
				await handleMessageModificationsOperation(
					message.value,
					"edit",
					message.editedMessageContent,
					message.images,
				)
			}
			break
		}
		case "screenshotQuality":
			await updateGlobalState("screenshotQuality", message.value)
			await provider.postStateToWebview()
			break
		case "maxOpenTabsContext":
			const tabCount = Math.min(Math.max(0, message.value ?? 20), 500)
			await updateGlobalState("maxOpenTabsContext", tabCount)
			await provider.postStateToWebview()
			break
		case "maxWorkspaceFiles":
			const fileCount = Math.min(Math.max(0, message.value ?? 200), 500)
			await updateGlobalState("maxWorkspaceFiles", fileCount)
			await provider.postStateToWebview()
			break
		case "alwaysAllowFollowupQuestions":
			await updateGlobalState("alwaysAllowFollowupQuestions", message.bool ?? false)
			await provider.postStateToWebview()
			break
		case "followupAutoApproveTimeoutMs":
			await updateGlobalState("followupAutoApproveTimeoutMs", message.value)
			await provider.postStateToWebview()
			break
		case "browserToolEnabled":
			await updateGlobalState("browserToolEnabled", message.bool ?? true)
			await provider.postStateToWebview()
			break
		case "language":
			changeLanguage(message.text ?? "en")
			await updateGlobalState("language", message.text as Language)
			await provider.postStateToWebview()
			break
		case "showRooIgnoredFiles":
			await updateGlobalState("showRooIgnoredFiles", message.bool ?? true)
			await provider.postStateToWebview()
			break
		case "hasOpenedModeSelector":
			await updateGlobalState("hasOpenedModeSelector", message.bool ?? true)
			await provider.postStateToWebview()
			break
		case "maxReadFileLine":
			await updateGlobalState("maxReadFileLine", message.value)
			await provider.postStateToWebview()
			break
		// kilocode_change start
		case "showAutoApproveMenu":
			await updateGlobalState("showAutoApproveMenu", message.bool ?? true)
			await provider.postStateToWebview()
			break
		case "showTaskTimeline":
			await updateGlobalState("showTaskTimeline", message.bool ?? false)
			await provider.postStateToWebview()
			break
		case "allowVeryLargeReads":
			await updateGlobalState("allowVeryLargeReads", message.bool ?? false)
			await provider.postStateToWebview()
			break
		// kilocode_change end
		case "maxImageFileSize":
			await updateGlobalState("maxImageFileSize", message.value)
			await provider.postStateToWebview()
			break
		case "maxTotalImageSize":
			await updateGlobalState("maxTotalImageSize", message.value)
			await provider.postStateToWebview()
			break
		case "maxConcurrentFileReads":
			const valueToSave = message.value // Capture the value intended for saving
			await updateGlobalState("maxConcurrentFileReads", valueToSave)
			await provider.postStateToWebview()
			break
		case "includeDiagnosticMessages":
			// Only apply default if the value is truly undefined (not false)
			const includeValue = message.bool !== undefined ? message.bool : true
			await updateGlobalState("includeDiagnosticMessages", includeValue)
			await provider.postStateToWebview()
			break
		case "maxDiagnosticMessages":
			await updateGlobalState("maxDiagnosticMessages", message.value ?? 50)
			await provider.postStateToWebview()
			break
		case "setHistoryPreviewCollapsed": // Add the new case handler
			await updateGlobalState("historyPreviewCollapsed", message.bool ?? false)
			// No need to call postStateToWebview here as the UI already updated optimistically
			break
		case "toggleApiConfigPin":
			if (message.text) {
				const currentPinned = getGlobalState("pinnedApiConfigs") ?? {}
				const updatedPinned: Record<string, boolean> = { ...currentPinned }

				if (currentPinned[message.text]) {
					delete updatedPinned[message.text]
				} else {
					updatedPinned[message.text] = true
				}

				await updateGlobalState("pinnedApiConfigs", updatedPinned)
				await provider.postStateToWebview()
			}
			break
		case "enhancementApiConfigId":
			await updateGlobalState("enhancementApiConfigId", message.text)
			await provider.postStateToWebview()
			break
		// kilocode_change start - commitMessageApiConfigId
		case "commitMessageApiConfigId":
			await updateGlobalState("commitMessageApiConfigId", message.text)
			await provider.postStateToWebview()
			break
		// kilocode_change end - commitMessageApiConfigId
		// kilocode_change start - terminalCommandApiConfigId
		case "terminalCommandApiConfigId":
			await updateGlobalState("terminalCommandApiConfigId", message.text)
			await provider.postStateToWebview()
			break
		// kilocode_change end - terminalCommandApiConfigId
		// kilocode_change start - ghostServiceSettings
		case "ghostServiceSettings":
			if (!message.values) {
				return
			}
			// Validate ghostServiceSettings structure
			const ghostServiceSettings = ghostServiceSettingsSchema.parse(message.values)
			await updateGlobalState("ghostServiceSettings", ghostServiceSettings)
			await provider.postStateToWebview()
			vscode.commands.executeCommand("kilo-code.ghost.reload")
			break
		// kilocode_change end
		case "includeTaskHistoryInEnhance":
			await updateGlobalState("includeTaskHistoryInEnhance", message.bool ?? false)
			await provider.postStateToWebview()
			break
		case "condensingApiConfigId":
			await updateGlobalState("condensingApiConfigId", message.text)
			await provider.postStateToWebview()
			break
		case "updateCondensingPrompt":
			// Store the condensing prompt in customSupportPrompts["CONDENSE"] instead of customCondensingPrompt
			const currentSupportPrompts = getGlobalState("customSupportPrompts") ?? {}
			const updatedSupportPrompts = { ...currentSupportPrompts, CONDENSE: message.text }
			await updateGlobalState("customSupportPrompts", updatedSupportPrompts)
			// Also update the old field for backward compatibility during migration
			await updateGlobalState("customCondensingPrompt", message.text)
			await provider.postStateToWebview()
			break
		case "profileThresholds":
			await updateGlobalState("profileThresholds", message.values)
			await provider.postStateToWebview()
			break
		case "autoApprovalEnabled":
			await updateGlobalState("autoApprovalEnabled", message.bool ?? false)
			await provider.postStateToWebview()
			break
		case "enhancePrompt":
			if (message.text) {
				try {
					const state = await provider.getState()
					const {
						apiConfiguration,
						customSupportPrompts,
						listApiConfigMeta,
						enhancementApiConfigId,
						includeTaskHistoryInEnhance,
					} = state

					const currentCline = provider.getCurrentCline()
					const result = await MessageEnhancer.enhanceMessage({
						text: message.text,
						apiConfiguration,
						customSupportPrompts,
						listApiConfigMeta,
						enhancementApiConfigId,
						includeTaskHistoryInEnhance,
						currentClineMessages: currentCline?.clineMessages,
						providerSettingsManager: provider.providerSettingsManager,
					})

					if (result.success && result.enhancedText) {
						// Capture telemetry for prompt enhancement
						MessageEnhancer.captureTelemetry(currentCline?.taskId, includeTaskHistoryInEnhance)
						await provider.postMessageToWebview({ type: "enhancedPrompt", text: result.enhancedText })
					} else {
						throw new Error(result.error || "Unknown error")
					}
				} catch (error) {
					provider.log(
						`Error enhancing prompt: ${JSON.stringify(error, Object.getOwnPropertyNames(error), 2)}`,
					)

					TelemetryService.instance.captureException(error, { context: "enhance_prompt" }) // kilocode_change
					vscode.window.showErrorMessage(t("common:errors.enhance_prompt"))
					await provider.postMessageToWebview({ type: "enhancedPrompt" })
				}
			}
			break
		case "getSystemPrompt":
			try {
				const systemPrompt = await generateSystemPrompt(provider, message)

				await provider.postMessageToWebview({
					type: "systemPrompt",
					text: systemPrompt,
					mode: message.mode,
				})
			} catch (error) {
				provider.log(
					`Error getting system prompt:  ${JSON.stringify(error, Object.getOwnPropertyNames(error), 2)}`,
				)
				vscode.window.showErrorMessage(t("common:errors.get_system_prompt"))
			}
			break
		case "copySystemPrompt":
			try {
				const systemPrompt = await generateSystemPrompt(provider, message)

				await vscode.env.clipboard.writeText(systemPrompt)
				await vscode.window.showInformationMessage(t("common:info.clipboard_copy"))
			} catch (error) {
				provider.log(
					`Error getting system prompt:  ${JSON.stringify(error, Object.getOwnPropertyNames(error), 2)}`,
				)
				vscode.window.showErrorMessage(t("common:errors.get_system_prompt"))
			}
			break
		case "searchCommits": {
			const cwd = provider.cwd
			if (cwd) {
				try {
					const commits = await searchCommits(message.query || "", cwd)
					await provider.postMessageToWebview({
						type: "commitSearchResults",
						commits,
					})
				} catch (error) {
					provider.log(
						`Error searching commits: ${JSON.stringify(error, Object.getOwnPropertyNames(error), 2)}`,
					)
					vscode.window.showErrorMessage(t("common:errors.search_commits"))
				}
			}
			break
		}
		// kilocode_change start
		case "showFeedbackOptions": {
			const githubIssuesText = t("common:feedback.githubIssues")
			const discordText = t("common:feedback.discord")
			const customerSupport = t("common:feedback.customerSupport")

			const answer = await vscode.window.showInformationMessage(
				t("common:feedback.description"),
				{ modal: true },
				githubIssuesText,
				discordText,
				customerSupport,
			)

			if (answer === githubIssuesText) {
				await vscode.env.openExternal(vscode.Uri.parse("https://github.com/Kilo-Org/kilocode/issues"))
			} else if (answer === discordText) {
				await vscode.env.openExternal(vscode.Uri.parse("https://discord.gg/fxrhCFGhkP"))
			} else if (answer === customerSupport) {
				await vscode.env.openExternal(vscode.Uri.parse("https://kilocode.ai/support"))
			}
			break
		}
		// kilocode_change end
		case "searchFiles": {
			const workspacePath = getWorkspacePath()

			if (!workspacePath) {
				// Handle case where workspace path is not available
				await provider.postMessageToWebview({
					type: "fileSearchResults",
					results: [],
					requestId: message.requestId,
					error: "No workspace path available",
				})
				break
			}
			try {
				// Call file search service with query from message
				const results = await searchWorkspaceFiles(
					message.query || "",
					workspacePath,
					20, // Use default limit, as filtering is now done in the backend
				)

				// Send results back to webview
				await provider.postMessageToWebview({
					type: "fileSearchResults",
					results,
					requestId: message.requestId,
				})
			} catch (error) {
				const errorMessage = error instanceof Error ? error.message : String(error)

				// Send error response to webview
				await provider.postMessageToWebview({
					type: "fileSearchResults",
					results: [],
					error: errorMessage,
					requestId: message.requestId,
				})
			}
			break
		}
		case "updateTodoList": {
			const payload = message.payload as { todos?: any[] }
			const todos = payload?.todos
			if (Array.isArray(todos)) {
				await setPendingTodoList(todos)
			}
			break
		}
		case "saveApiConfiguration":
			if (message.text && message.apiConfiguration) {
				try {
					await provider.providerSettingsManager.saveConfig(message.text, message.apiConfiguration)
					const listApiConfig = await provider.providerSettingsManager.listConfig()
					await updateGlobalState("listApiConfigMeta", listApiConfig)
				} catch (error) {
					provider.log(
						`Error save api configuration: ${JSON.stringify(error, Object.getOwnPropertyNames(error), 2)}`,
					)
					vscode.window.showErrorMessage(t("common:errors.save_api_config"))
				}
			}
			break
		case "upsertApiConfiguration":
			// kilocode_change start: check for kilocodeToken change to remove organizationId
			if (message.text && message.apiConfiguration) {
				let configToSave = message.apiConfiguration
				try {
					const { ...currentConfig } = await provider.providerSettingsManager.getProfile({
						name: message.text,
					})
					if (currentConfig.kilocodeToken !== message.apiConfiguration.kilocodeToken) {
						configToSave = { ...message.apiConfiguration, kilocodeOrganizationId: undefined }
					}
				} catch (error) {
					// Config might not exist yet, that's fine
				}

				await provider.upsertProviderProfile(message.text, configToSave)
			}
			// kilocode_change end
			break
		case "renameApiConfiguration":
			if (message.values && message.apiConfiguration) {
				try {
					const { oldName, newName } = message.values

					if (oldName === newName) {
						break
					}

					// Load the old configuration to get its ID.
					const { id } = await provider.providerSettingsManager.getProfile({ name: oldName })

					// Create a new configuration with the new name and old ID.
					await provider.providerSettingsManager.saveConfig(newName, { ...message.apiConfiguration, id })

					// Delete the old configuration.
					await provider.providerSettingsManager.deleteConfig(oldName)

					// Re-activate to update the global settings related to the
					// currently activated provider profile.
					await provider.activateProviderProfile({ name: newName })
				} catch (error) {
					provider.log(
						`Error rename api configuration: ${JSON.stringify(error, Object.getOwnPropertyNames(error), 2)}`,
					)

					vscode.window.showErrorMessage(t("common:errors.rename_api_config"))
				}
			}
			break
		case "loadApiConfiguration":
			if (message.text) {
				try {
					await provider.activateProviderProfile({ name: message.text })
				} catch (error) {
					provider.log(
						`Error load api configuration: ${JSON.stringify(error, Object.getOwnPropertyNames(error), 2)}`,
					)
					vscode.window.showErrorMessage(t("common:errors.load_api_config"))
				}
			}
			break
		case "loadApiConfigurationById":
			if (message.text) {
				try {
					await provider.activateProviderProfile({ id: message.text })
				} catch (error) {
					provider.log(
						`Error load api configuration by ID: ${JSON.stringify(error, Object.getOwnPropertyNames(error), 2)}`,
					)
					vscode.window.showErrorMessage(t("common:errors.load_api_config"))
				}
			}
			break
		case "deleteApiConfiguration":
			if (message.text) {
				const answer = await vscode.window.showInformationMessage(
					t("common:confirmation.delete_config_profile"),
					{ modal: true },
					t("common:answers.yes"),
				)

				if (answer !== t("common:answers.yes")) {
					break
				}

				const oldName = message.text

				const newName = (await provider.providerSettingsManager.listConfig()).filter(
					(c) => c.name !== oldName,
				)[0]?.name

				if (!newName) {
					vscode.window.showErrorMessage(t("common:errors.delete_api_config"))
					return
				}

				try {
					await provider.providerSettingsManager.deleteConfig(oldName)
					await provider.activateProviderProfile({ name: newName })
				} catch (error) {
					provider.log(
						`Error delete api configuration: ${JSON.stringify(error, Object.getOwnPropertyNames(error), 2)}`,
					)

					vscode.window.showErrorMessage(t("common:errors.delete_api_config"))
				}
			}
			break
		case "deleteMessageConfirm":
			if (message.messageTs) {
				await handleDeleteMessageConfirm(message.messageTs)
			}
			break
		case "editMessageConfirm":
			if (message.messageTs && message.text) {
				await handleEditMessageConfirm(message.messageTs, message.text, message.images)
			}
			break
		case "getListApiConfiguration":
			try {
				const listApiConfig = await provider.providerSettingsManager.listConfig()
				await updateGlobalState("listApiConfigMeta", listApiConfig)
				provider.postMessageToWebview({ type: "listApiConfig", listApiConfig })
			} catch (error) {
				provider.log(
					`Error get list api configuration: ${JSON.stringify(error, Object.getOwnPropertyNames(error), 2)}`,
				)
				vscode.window.showErrorMessage(t("common:errors.list_api_config"))
			}
			break
		case "updateExperimental": {
			if (!message.values) {
				break
			}

			const updatedExperiments = {
				...(getGlobalState("experiments") ?? experimentDefault),
				...message.values,
			}

			await updateGlobalState("experiments", updatedExperiments)

			await provider.postStateToWebview()
			break
		}
		case "updateMcpTimeout":
			if (message.serverName && typeof message.timeout === "number") {
				try {
					await provider
						.getMcpHub()
						?.updateServerTimeout(
							message.serverName,
							message.timeout,
							message.source as "global" | "project",
						)
				} catch (error) {
					provider.log(
						`Failed to update timeout for ${message.serverName}: ${JSON.stringify(error, Object.getOwnPropertyNames(error), 2)}`,
					)
					vscode.window.showErrorMessage(t("common:errors.update_server_timeout"))
				}
			}
			break
		case "updateCustomMode":
			if (message.modeConfig) {
				// Check if this is a new mode or an update to an existing mode
				const existingModes = await provider.customModesManager.getCustomModes()
				const isNewMode = !existingModes.some((mode) => mode.slug === message.modeConfig?.slug)

				await provider.customModesManager.updateCustomMode(message.modeConfig.slug, message.modeConfig)
				// Update state after saving the mode
				const customModes = await provider.customModesManager.getCustomModes()
				await updateGlobalState("customModes", customModes)
				await updateGlobalState("mode", message.modeConfig.slug)
				await provider.postStateToWebview()

				// Track telemetry for custom mode creation or update
				if (TelemetryService.hasInstance()) {
					if (isNewMode) {
						// This is a new custom mode
						TelemetryService.instance.captureCustomModeCreated(
							message.modeConfig.slug,
							message.modeConfig.name,
						)
					} else {
						// Determine which setting was changed by comparing objects
						const existingMode = existingModes.find((mode) => mode.slug === message.modeConfig?.slug)
						const changedSettings = existingMode
							? Object.keys(message.modeConfig).filter(
									(key) =>
										JSON.stringify((existingMode as Record<string, unknown>)[key]) !==
										JSON.stringify((message.modeConfig as Record<string, unknown>)[key]),
								)
							: []

						if (changedSettings.length > 0) {
							TelemetryService.instance.captureModeSettingChanged(changedSettings[0])
						}
					}
				}
			}
			break
		case "deleteCustomMode":
			if (message.slug) {
				// Get the mode details to determine source and rules folder path
				const customModes = await provider.customModesManager.getCustomModes()
				const modeToDelete = customModes.find((mode) => mode.slug === message.slug)

				if (!modeToDelete) {
					break
				}

				// Determine the scope based on source (project or global)
				const scope = modeToDelete.source || "global"

				// Determine the rules folder path
				let rulesFolderPath: string
				if (scope === "project") {
					const workspacePath = getWorkspacePath()
					if (workspacePath) {
						rulesFolderPath = path.join(workspacePath, ".roo", `rules-${message.slug}`)
					} else {
						rulesFolderPath = path.join(".roo", `rules-${message.slug}`)
					}
				} else {
					// Global scope - use OS home directory
					const homeDir = os.homedir()
					rulesFolderPath = path.join(homeDir, ".roo", `rules-${message.slug}`)
				}

				// Check if the rules folder exists
				const rulesFolderExists = await fileExistsAtPath(rulesFolderPath)

				// If this is a check request, send back the folder info
				if (message.checkOnly) {
					await provider.postMessageToWebview({
						type: "deleteCustomModeCheck",
						slug: message.slug,
						rulesFolderPath: rulesFolderExists ? rulesFolderPath : undefined,
					})
					break
				}

				// Delete the mode
				await provider.customModesManager.deleteCustomMode(message.slug)

				// Delete the rules folder if it exists
				if (rulesFolderExists) {
					try {
						await fs.rm(rulesFolderPath, { recursive: true, force: true })
						provider.log(`Deleted rules folder for mode ${message.slug}: ${rulesFolderPath}`)
					} catch (error) {
						provider.log(`Failed to delete rules folder for mode ${message.slug}: ${error}`)
						// Notify the user about the failure
						vscode.window.showErrorMessage(
							t("common:errors.delete_rules_folder_failed", {
								rulesFolderPath,
								error: error instanceof Error ? error.message : String(error),
							}),
						)
						// Continue with mode deletion even if folder deletion fails
					}
				}

				// Switch back to default mode after deletion
				await updateGlobalState("mode", defaultModeSlug)
				await provider.postStateToWebview()
			}
			break
		case "exportMode":
			if (message.slug) {
				try {
					// Get custom mode prompts to check if built-in mode has been customized
					const customModePrompts = getGlobalState("customModePrompts") || {}
					const customPrompt = customModePrompts[message.slug]

					// Export the mode with any customizations merged directly
					const result = await provider.customModesManager.exportModeWithRules(message.slug, customPrompt)

					if (result.success && result.yaml) {
						// Get last used directory for export
						const lastExportPath = getGlobalState("lastModeExportPath")
						let defaultUri: vscode.Uri

						if (lastExportPath) {
							// Use the directory from the last export
							const lastDir = path.dirname(lastExportPath)
							defaultUri = vscode.Uri.file(path.join(lastDir, `${message.slug}-export.yaml`))
						} else {
							// Default to workspace or home directory
							const workspaceFolders = vscode.workspace.workspaceFolders
							if (workspaceFolders && workspaceFolders.length > 0) {
								defaultUri = vscode.Uri.file(
									path.join(workspaceFolders[0].uri.fsPath, `${message.slug}-export.yaml`),
								)
							} else {
								defaultUri = vscode.Uri.file(`${message.slug}-export.yaml`)
							}
						}

						// Show save dialog
						const saveUri = await vscode.window.showSaveDialog({
							defaultUri,
							filters: {
								"YAML files": ["yaml", "yml"],
							},
							title: "Save mode export",
						})

						if (saveUri && result.yaml) {
							// Save the directory for next time
							await updateGlobalState("lastModeExportPath", saveUri.fsPath)

							// Write the file to the selected location
							await fs.writeFile(saveUri.fsPath, result.yaml, "utf-8")

							// Send success message to webview
							provider.postMessageToWebview({
								type: "exportModeResult",
								success: true,
								slug: message.slug,
							})

							// Show info message
							vscode.window.showInformationMessage(t("common:info.mode_exported", { mode: message.slug }))
						} else {
							// User cancelled the save dialog
							provider.postMessageToWebview({
								type: "exportModeResult",
								success: false,
								error: "Export cancelled",
								slug: message.slug,
							})
						}
					} else {
						// Send error message to webview
						provider.postMessageToWebview({
							type: "exportModeResult",
							success: false,
							error: result.error,
							slug: message.slug,
						})
					}
				} catch (error) {
					const errorMessage = error instanceof Error ? error.message : String(error)
					provider.log(`Failed to export mode ${message.slug}: ${errorMessage}`)

					// Send error message to webview
					provider.postMessageToWebview({
						type: "exportModeResult",
						success: false,
						error: errorMessage,
						slug: message.slug,
					})
				}
			}
			break
		case "importMode":
			try {
				// Get last used directory for import
				const lastImportPath = getGlobalState("lastModeImportPath")
				let defaultUri: vscode.Uri | undefined

				if (lastImportPath) {
					// Use the directory from the last import
					const lastDir = path.dirname(lastImportPath)
					defaultUri = vscode.Uri.file(lastDir)
				} else {
					// Default to workspace or home directory
					const workspaceFolders = vscode.workspace.workspaceFolders
					if (workspaceFolders && workspaceFolders.length > 0) {
						defaultUri = vscode.Uri.file(workspaceFolders[0].uri.fsPath)
					}
				}

				// Show file picker to select YAML file
				const fileUri = await vscode.window.showOpenDialog({
					canSelectFiles: true,
					canSelectFolders: false,
					canSelectMany: false,
					defaultUri,
					filters: {
						"YAML files": ["yaml", "yml"],
					},
					title: "Select mode export file to import",
				})

				if (fileUri && fileUri[0]) {
					// Save the directory for next time
					await updateGlobalState("lastModeImportPath", fileUri[0].fsPath)

					// Read the file content
					const yamlContent = await fs.readFile(fileUri[0].fsPath, "utf-8")

					// Import the mode with the specified source level
					const result = await provider.customModesManager.importModeWithRules(
						yamlContent,
						message.source || "project", // Default to project if not specified
					)

					if (result.success) {
						// Update state after importing
						const customModes = await provider.customModesManager.getCustomModes()
						await updateGlobalState("customModes", customModes)
						await provider.postStateToWebview()

						// Send success message to webview
						provider.postMessageToWebview({
							type: "importModeResult",
							success: true,
						})

						// Show success message
						vscode.window.showInformationMessage(t("common:info.mode_imported"))
					} else {
						// Send error message to webview
						provider.postMessageToWebview({
							type: "importModeResult",
							success: false,
							error: result.error,
						})

						// Show error message
						vscode.window.showErrorMessage(t("common:errors.mode_import_failed", { error: result.error }))
					}
				} else {
					// User cancelled the file dialog - reset the importing state
					provider.postMessageToWebview({
						type: "importModeResult",
						success: false,
						error: "cancelled",
					})
				}
			} catch (error) {
				const errorMessage = error instanceof Error ? error.message : String(error)
				provider.log(`Failed to import mode: ${errorMessage}`)

				// Send error message to webview
				provider.postMessageToWebview({
					type: "importModeResult",
					success: false,
					error: errorMessage,
				})

				// Show error message
				vscode.window.showErrorMessage(t("common:errors.mode_import_failed", { error: errorMessage }))
			}
			break
		case "checkRulesDirectory":
			if (message.slug) {
				const hasContent = await provider.customModesManager.checkRulesDirectoryHasContent(message.slug)

				provider.postMessageToWebview({
					type: "checkRulesDirectoryResult",
					slug: message.slug,
					hasContent: hasContent,
				})
			}
			break
		case "humanRelayResponse":
			if (message.requestId && message.text) {
				vscode.commands.executeCommand(getCommand("handleHumanRelayResponse"), {
					requestId: message.requestId,
					text: message.text,
					cancelled: false,
				})
			}
			break

		case "humanRelayCancel":
			if (message.requestId) {
				vscode.commands.executeCommand(getCommand("handleHumanRelayResponse"), {
					requestId: message.requestId,
					cancelled: true,
				})
			}
			break

		// kilocode_change_start
		case "fetchProfileDataRequest":
			try {
				const { apiConfiguration } = await provider.getState()
				const kilocodeToken = apiConfiguration?.kilocodeToken

				if (!kilocodeToken) {
					provider.log("KiloCode token not found in extension state.")
					provider.postMessageToWebview({
						type: "profileDataResponse",
						payload: { success: false, error: "KiloCode API token not configured." },
					})
					break
				}

				// Changed to /api/profile
				const response = await axios.get(`${getKiloBaseUriFromToken(kilocodeToken)}/api/profile`, {
					headers: {
						Authorization: `Bearer ${kilocodeToken}`,
						"Content-Type": "application/json",
					},
				})

				provider.postMessageToWebview({
					type: "profileDataResponse", // Assuming this response type is still appropriate for /api/profile
					payload: { success: true, data: { kilocodeToken, ...response.data } },
				})
			} catch (error: any) {
				const errorMessage =
					error.response?.data?.message ||
					error.message ||
					"Failed to fetch general profile data from backend."
				provider.log(`Error fetching general profile data: ${errorMessage}`)
				provider.postMessageToWebview({
					type: "profileDataResponse",
					payload: { success: false, error: errorMessage },
				})
			}
			break
		case "fetchBalanceDataRequest": // New handler
			try {
				const { apiConfiguration } = await provider.getState()
				const { kilocodeToken, kilocodeOrganizationId } = apiConfiguration ?? {}

				if (!kilocodeToken) {
					provider.log("KiloCode token not found in extension state for balance data.")
					provider.postMessageToWebview({
						type: "balanceDataResponse", // New response type
						payload: { success: false, error: "KiloCode API token not configured." },
					})
					break
				}

				const headers: Record<string, string> = {
					Authorization: `Bearer ${kilocodeToken}`,
					"Content-Type": "application/json",
				}

				if (kilocodeOrganizationId) {
					headers["X-KiloCode-OrganizationId"] = kilocodeOrganizationId
				}

				const response = await axios.get(`${getKiloBaseUriFromToken(kilocodeToken)}/api/profile/balance`, {
					// Original path for balance
					headers,
				})
				provider.postMessageToWebview({
					type: "balanceDataResponse", // New response type
					payload: { success: true, data: response.data },
				})
			} catch (error: any) {
				const errorMessage =
					error.response?.data?.message || error.message || "Failed to fetch balance data from backend."
				provider.log(`Error fetching balance data: ${errorMessage}`)
				provider.postMessageToWebview({
					type: "balanceDataResponse", // New response type
					payload: { success: false, error: errorMessage },
				})
			}
			break
		case "shopBuyCredits": // New handler
			try {
				const { apiConfiguration } = await provider.getState()
				const kilocodeToken = apiConfiguration?.kilocodeToken
				if (!kilocodeToken) {
					provider.log("KiloCode token not found in extension state for buy credits.")
					break
				}
				const credits = message.values?.credits || 50
				const uriScheme = message.values?.uriScheme || "vscode"
				const uiKind = message.values?.uiKind || "Desktop"
				const source = uiKind === "Web" ? "web" : uriScheme

				const response = await axios.post(
					`https://kilocode.ai/payments/topup?origin=extension&source=${source}&amount=${credits}`,
					{},
					{
						headers: {
							Authorization: `Bearer ${kilocodeToken}`,
							"Content-Type": "application/json",
						},
						maxRedirects: 0, // Prevent axios from following redirects automatically
						validateStatus: (status) => status < 400, // Accept 3xx status codes
					},
				)
				if (response.status !== 303 || !response.headers.location) {
					return
				}
				await vscode.env.openExternal(vscode.Uri.parse(response.headers.location))
			} catch (error: any) {
				const errorMessage = error?.message || "Unknown error"
				const errorStack = error?.stack ? ` Stack: ${error.stack}` : ""
				provider.log(`Error redirecting to payment page: ${errorMessage}.${errorStack}`)
				provider.postMessageToWebview({
					type: "updateProfileData",
				})
			}
			break

		case "fetchMcpMarketplace": {
			await provider.fetchMcpMarketplace(message.bool)
			break
		}

		case "downloadMcp": {
			if (message.mcpId) {
				await provider.downloadMcp(message.mcpId)
			}
			break
		}

		case "silentlyRefreshMcpMarketplace": {
			await provider.silentlyRefreshMcpMarketplace()
			break
		}

		case "toggleWorkflow": {
			if (message.workflowPath && typeof message.enabled === "boolean" && typeof message.isGlobal === "boolean") {
				await toggleWorkflow(
					message.workflowPath,
					message.enabled,
					message.isGlobal,
					provider.contextProxy,
					provider.context,
				)
				await provider.postRulesDataToWebview()
			}
			break
		}

		case "refreshRules": {
			await provider.postRulesDataToWebview()
			break
		}

		case "toggleRule": {
			if (message.rulePath && typeof message.enabled === "boolean" && typeof message.isGlobal === "boolean") {
				await toggleRule(
					message.rulePath,
					message.enabled,
					message.isGlobal,
					provider.contextProxy,
					provider.context,
				)
				await provider.postRulesDataToWebview()
			}
			break
		}

		case "createRuleFile": {
			if (
				message.filename &&
				typeof message.isGlobal === "boolean" &&
				(message.ruleType === "rule" || message.ruleType === "workflow")
			) {
				try {
					await createRuleFile(message.filename, message.isGlobal, message.ruleType)
				} catch (error) {
					console.error("Error creating rule file:", error)
					vscode.window.showErrorMessage(t("kilocode:rules.errors.failedToCreateRuleFile"))
				}
				await provider.postRulesDataToWebview()
			}
			break
		}

		case "deleteRuleFile": {
			if (message.rulePath) {
				try {
					await deleteRuleFile(message.rulePath)
				} catch (error) {
					console.error("Error deleting rule file:", error)
					vscode.window.showErrorMessage(t("kilocode:rules.errors.failedToDeleteRuleFile"))
				}
				await provider.postRulesDataToWebview()
			}
			break
		}

		case "reportBug":
			provider.getCurrentCline()?.handleWebviewAskResponse("yesButtonClicked")
			break
		// end kilocode_change
		case "telemetrySetting": {
			const telemetrySetting = message.text as TelemetrySetting
			await updateGlobalState("telemetrySetting", telemetrySetting)
			const isOptedIn = telemetrySetting === "enabled"

			TelemetryService.instance.updateTelemetryState(isOptedIn)
			await provider.postStateToWebview()
			break
		}
		case "accountButtonClicked": {
			// Navigate to the account tab.
			provider.postMessageToWebview({ type: "action", action: "accountButtonClicked" })
			break
		}
		case "rooCloudSignIn": {
			try {
				TelemetryService.instance.captureEvent(TelemetryEventName.AUTHENTICATION_INITIATED)
				await CloudService.instance.login()
			} catch (error) {
				provider.log(`AuthService#login failed: ${error}`)
				vscode.window.showErrorMessage("Sign in failed.")
			}

			break
		}
		case "rooCloudSignOut": {
			try {
				await CloudService.instance.logout()
				await provider.postStateToWebview()
				provider.postMessageToWebview({ type: "authenticatedUser", userInfo: undefined })
			} catch (error) {
				provider.log(`AuthService#logout failed: ${error}`)
				vscode.window.showErrorMessage("Sign out failed.")
			}

			break
		}

		case "saveCodeIndexSettingsAtomic": {
			if (!message.codeIndexSettings) {
				break
			}

			const settings = message.codeIndexSettings

			try {
				// Check if embedder provider has changed
				const currentConfig = getGlobalState("codebaseIndexConfig") || {}
				const embedderProviderChanged =
					currentConfig.codebaseIndexEmbedderProvider !== settings.codebaseIndexEmbedderProvider

				// Save global state settings atomically
				const globalStateConfig = {
					...currentConfig,
					codebaseIndexEnabled: settings.codebaseIndexEnabled,
					codebaseIndexQdrantUrl: settings.codebaseIndexQdrantUrl,
					codebaseIndexEmbedderProvider: settings.codebaseIndexEmbedderProvider,
					codebaseIndexEmbedderBaseUrl: settings.codebaseIndexEmbedderBaseUrl,
					codebaseIndexEmbedderModelId: settings.codebaseIndexEmbedderModelId,
					codebaseIndexEmbedderModelDimension: settings.codebaseIndexEmbedderModelDimension, // Generic dimension
					codebaseIndexOpenAiCompatibleBaseUrl: settings.codebaseIndexOpenAiCompatibleBaseUrl,
					codebaseIndexSearchMaxResults: settings.codebaseIndexSearchMaxResults,
					codebaseIndexSearchMinScore: settings.codebaseIndexSearchMinScore,
				}

				// Save global state first
				await updateGlobalState("codebaseIndexConfig", globalStateConfig)

				// Save secrets directly using context proxy
				if (settings.codeIndexOpenAiKey !== undefined) {
					await provider.contextProxy.storeSecret("codeIndexOpenAiKey", settings.codeIndexOpenAiKey)
				}
				if (settings.codeIndexQdrantApiKey !== undefined) {
					await provider.contextProxy.storeSecret("codeIndexQdrantApiKey", settings.codeIndexQdrantApiKey)
				}
				if (settings.codebaseIndexOpenAiCompatibleApiKey !== undefined) {
					await provider.contextProxy.storeSecret(
						"codebaseIndexOpenAiCompatibleApiKey",
						settings.codebaseIndexOpenAiCompatibleApiKey,
					)
				}
				if (settings.codebaseIndexGeminiApiKey !== undefined) {
					await provider.contextProxy.storeSecret(
						"codebaseIndexGeminiApiKey",
						settings.codebaseIndexGeminiApiKey,
					)
				}
				if (settings.codebaseIndexMistralApiKey !== undefined) {
					await provider.contextProxy.storeSecret(
						"codebaseIndexMistralApiKey",
						settings.codebaseIndexMistralApiKey,
					)
				}

				// Send success response first - settings are saved regardless of validation
				await provider.postMessageToWebview({
					type: "codeIndexSettingsSaved",
					success: true,
					settings: globalStateConfig,
				})

				// Update webview state
				await provider.postStateToWebview()

				// Then handle validation and initialization for the current workspace
				const currentCodeIndexManager = provider.getCurrentWorkspaceCodeIndexManager()
				if (currentCodeIndexManager) {
					// If embedder provider changed, perform proactive validation
					if (embedderProviderChanged) {
						try {
							// Force handleSettingsChange which will trigger validation
							await currentCodeIndexManager.handleSettingsChange()
						} catch (error) {
							// Validation failed - the error state is already set by handleSettingsChange
							provider.log(
								`Embedder validation failed after provider change: ${error instanceof Error ? error.message : String(error)}`,
							)
							// Send validation error to webview
							await provider.postMessageToWebview({
								type: "indexingStatusUpdate",
								values: currentCodeIndexManager.getCurrentStatus(),
							})
							// Exit early - don't try to start indexing with invalid configuration
							break
						}
					} else {
						// No provider change, just handle settings normally
						try {
							await currentCodeIndexManager.handleSettingsChange()
						} catch (error) {
							// Log but don't fail - settings are saved
							provider.log(
								`Settings change handling error: ${error instanceof Error ? error.message : String(error)}`,
							)
						}
					}

					// Wait a bit more to ensure everything is ready
					await new Promise((resolve) => setTimeout(resolve, 200))

					// Auto-start indexing if now enabled and configured
					if (currentCodeIndexManager.isFeatureEnabled && currentCodeIndexManager.isFeatureConfigured) {
						if (!currentCodeIndexManager.isInitialized) {
							try {
								await currentCodeIndexManager.initialize(provider.contextProxy)
								provider.log(`Code index manager initialized after settings save`)
							} catch (error) {
								provider.log(
									`Code index initialization failed: ${error instanceof Error ? error.message : String(error)}`,
								)
								// Send error status to webview
								await provider.postMessageToWebview({
									type: "indexingStatusUpdate",
									values: currentCodeIndexManager.getCurrentStatus(),
								})
							}
						}
					}
				} else {
					// No workspace open - send error status
					provider.log("Cannot save code index settings: No workspace folder open")
					await provider.postMessageToWebview({
						type: "indexingStatusUpdate",
						values: {
							systemStatus: "Error",
							message: t("embeddings:orchestrator.indexingRequiresWorkspace"),
							processedItems: 0,
							totalItems: 0,
							currentItemUnit: "items",
						},
					})
				}
			} catch (error) {
				provider.log(`Error saving code index settings: ${error.message || error}`)
				await provider.postMessageToWebview({
					type: "codeIndexSettingsSaved",
					success: false,
					error: error.message || "Failed to save settings",
				})
			}
			break
		}

		case "requestIndexingStatus": {
			const manager = provider.getCurrentWorkspaceCodeIndexManager()
			if (!manager) {
				// No workspace open - send error status
				provider.postMessageToWebview({
					type: "indexingStatusUpdate",
					values: {
						systemStatus: "Error",
						message: t("embeddings:orchestrator.indexingRequiresWorkspace"),
						processedItems: 0,
						totalItems: 0,
						currentItemUnit: "items",
						workerspacePath: undefined,
					},
				})
				return
			}

			const status = manager
				? manager.getCurrentStatus()
				: {
						systemStatus: "Standby",
						message: "No workspace folder open",
						processedItems: 0,
						totalItems: 0,
						currentItemUnit: "items",
						workspacePath: undefined,
					}

			provider.postMessageToWebview({
				type: "indexingStatusUpdate",
				values: status,
			})
			break
		}
		case "requestCodeIndexSecretStatus": {
			// Check if secrets are set using the VSCode context directly for async access
			const hasOpenAiKey = !!(await provider.context.secrets.get("codeIndexOpenAiKey"))
			const hasQdrantApiKey = !!(await provider.context.secrets.get("codeIndexQdrantApiKey"))
			const hasOpenAiCompatibleApiKey = !!(await provider.context.secrets.get(
				"codebaseIndexOpenAiCompatibleApiKey",
			))
			const hasGeminiApiKey = !!(await provider.context.secrets.get("codebaseIndexGeminiApiKey"))
			const hasMistralApiKey = !!(await provider.context.secrets.get("codebaseIndexMistralApiKey"))

			provider.postMessageToWebview({
				type: "codeIndexSecretStatus",
				values: {
					hasOpenAiKey,
					hasQdrantApiKey,
					hasOpenAiCompatibleApiKey,
					hasGeminiApiKey,
					hasMistralApiKey,
				},
			})
			break
		}
		case "startIndexing": {
			try {
				const manager = provider.getCurrentWorkspaceCodeIndexManager()
				if (!manager) {
					// No workspace open - send error status
					provider.postMessageToWebview({
						type: "indexingStatusUpdate",
						values: {
							systemStatus: "Error",
							message: t("embeddings:orchestrator.indexingRequiresWorkspace"),
							processedItems: 0,
							totalItems: 0,
							currentItemUnit: "items",
						},
					})
					provider.log("Cannot start indexing: No workspace folder open")
					return
				}
				if (manager.isFeatureEnabled && manager.isFeatureConfigured) {
					if (!manager.isInitialized) {
						await manager.initialize(provider.contextProxy)
					}

					// startIndexing now handles error recovery internally
					manager.startIndexing()

					// If startIndexing recovered from error, we need to reinitialize
					if (!manager.isInitialized) {
						await manager.initialize(provider.contextProxy)
						// Try starting again after initialization
						manager.startIndexing()
					}
				}
			} catch (error) {
				provider.log(`Error starting indexing: ${error instanceof Error ? error.message : String(error)}`)
			}
			break
		}
		case "clearIndexData": {
			try {
				const manager = provider.getCurrentWorkspaceCodeIndexManager()
				if (!manager) {
					provider.log("Cannot clear index data: No workspace folder open")
					provider.postMessageToWebview({
						type: "indexCleared",
						values: {
							success: false,
							error: t("embeddings:orchestrator.indexingRequiresWorkspace"),
						},
					})
					return
				}
				await manager.clearIndexData()
				provider.postMessageToWebview({ type: "indexCleared", values: { success: true } })
			} catch (error) {
				provider.log(`Error clearing index data: ${error instanceof Error ? error.message : String(error)}`)
				provider.postMessageToWebview({
					type: "indexCleared",
					values: {
						success: false,
						error: error instanceof Error ? error.message : String(error),
					},
				})
			}
			break
		}
		// kilocode_change start - add clearUsageData
		case "clearUsageData": {
			try {
				const usageTracker = UsageTracker.getInstance()
				await usageTracker.clearAllUsageData()
				vscode.window.showInformationMessage("Usage data has been successfully cleared.")
			} catch (error) {
				const errorMessage = error instanceof Error ? error.message : String(error)
				provider.log(`Error clearing usage data: ${errorMessage}`)
				vscode.window.showErrorMessage(`Failed to clear usage data: ${errorMessage}`)
			}
			break
		}
		// kilocode_change start - add getUsageData
		case "getUsageData": {
			if (message.text) {
				try {
					const usageTracker = UsageTracker.getInstance()
					const usageData = usageTracker.getAllUsage(message.text)
					await provider.postMessageToWebview({
						type: "usageDataResponse",
						text: message.text,
						values: usageData,
					})
				} catch (error) {
					const errorMessage = error instanceof Error ? error.message : String(error)
					provider.log(`Error getting usage data: ${errorMessage}`)
				}
			}
			break
		}
		// kilocode_change end - add getUsageData
		// kilocode_change start - add toggleTaskFavorite
		case "toggleTaskFavorite":
			if (message.text) {
				await provider.toggleTaskFavorite(message.text)
			}
			break
		// kilocode_change start - add fixMermaidSyntax
		case "fixMermaidSyntax":
			if (message.text && message.requestId) {
				try {
					const { apiConfiguration } = await provider.getState()

					const prompt = mermaidFixPrompt(message.values?.error || "Unknown syntax error", message.text)

					const fixedCode = await singleCompletionHandler(apiConfiguration, prompt)

					provider.postMessageToWebview({
						type: "mermaidFixResponse",
						requestId: message.requestId,
						success: true,
						fixedCode: fixedCode?.trim() || null,
					})
				} catch (error) {
					const errorMessage = error instanceof Error ? error.message : "Failed to fix Mermaid syntax"
					provider.log(`Error fixing Mermaid syntax: ${errorMessage}`)

					provider.postMessageToWebview({
						type: "mermaidFixResponse",
						requestId: message.requestId,
						success: false,
						error: errorMessage,
					})
				}
			}
			break
		// kilocode_change end
		case "focusPanelRequest": {
			// Execute the focusPanel command to focus the WebView
			await vscode.commands.executeCommand(getCommand("focusPanel"))
			break
		}
		case "filterMarketplaceItems": {
			if (marketplaceManager && message.filters) {
				try {
					await marketplaceManager.updateWithFilteredItems({
						type: message.filters.type as MarketplaceItemType | undefined,
						search: message.filters.search,
						tags: message.filters.tags,
					})
					await provider.postStateToWebview()
				} catch (error) {
					console.error("Marketplace: Error filtering items:", error)
					vscode.window.showErrorMessage("Failed to filter marketplace items")
				}
			}
			break
		}

		case "fetchMarketplaceData": {
			// Fetch marketplace data on demand
			await provider.fetchMarketplaceData()
			break
		}

		case "installMarketplaceItem": {
			if (marketplaceManager && message.mpItem && message.mpInstallOptions) {
				try {
					const configFilePath = await marketplaceManager.installMarketplaceItem(
						message.mpItem,
						message.mpInstallOptions,
					)
					await provider.postStateToWebview()
					console.log(`Marketplace item installed and config file opened: ${configFilePath}`)

					// Send success message to webview
					provider.postMessageToWebview({
						type: "marketplaceInstallResult",
						success: true,
						slug: message.mpItem.id,
					})
				} catch (error) {
					console.error(`Error installing marketplace item: ${error}`)
					// Send error message to webview
					provider.postMessageToWebview({
						type: "marketplaceInstallResult",
						success: false,
						error: error instanceof Error ? error.message : String(error),
						slug: message.mpItem.id,
					})
				}
			}
			break
		}

		case "removeInstalledMarketplaceItem": {
			if (marketplaceManager && message.mpItem && message.mpInstallOptions) {
				try {
					await marketplaceManager.removeInstalledMarketplaceItem(message.mpItem, message.mpInstallOptions)
					await provider.postStateToWebview()

					// Send success message to webview
					provider.postMessageToWebview({
						type: "marketplaceRemoveResult",
						success: true,
						slug: message.mpItem.id,
					})
				} catch (error) {
					console.error(`Error removing marketplace item: ${error}`)

					// Show error message to user
					vscode.window.showErrorMessage(
						`Failed to remove marketplace item: ${error instanceof Error ? error.message : String(error)}`,
					)

					// Send error message to webview
					provider.postMessageToWebview({
						type: "marketplaceRemoveResult",
						success: false,
						error: error instanceof Error ? error.message : String(error),
						slug: message.mpItem.id,
					})
				}
			} else {
				// MarketplaceManager not available or missing required parameters
				const errorMessage = !marketplaceManager
					? "Marketplace manager is not available"
					: "Missing required parameters for marketplace item removal"
				console.error(errorMessage)

				vscode.window.showErrorMessage(errorMessage)

				if (message.mpItem?.id) {
					provider.postMessageToWebview({
						type: "marketplaceRemoveResult",
						success: false,
						error: errorMessage,
						slug: message.mpItem.id,
					})
				}
			}
			break
		}

		case "installMarketplaceItemWithParameters": {
			if (marketplaceManager && message.payload && "item" in message.payload && "parameters" in message.payload) {
				try {
					const configFilePath = await marketplaceManager.installMarketplaceItem(message.payload.item, {
						parameters: message.payload.parameters,
					})
					await provider.postStateToWebview()
					console.log(`Marketplace item with parameters installed and config file opened: ${configFilePath}`)
				} catch (error) {
					console.error(`Error installing marketplace item with parameters: ${error}`)
					vscode.window.showErrorMessage(
						`Failed to install marketplace item: ${error instanceof Error ? error.message : String(error)}`,
					)
				}
			}
			break
		}

		case "switchTab": {
			if (message.tab) {
				// Capture tab shown event for all switchTab messages (which are user-initiated)
				if (TelemetryService.hasInstance()) {
					TelemetryService.instance.captureTabShown(message.tab)
				}

				await provider.postMessageToWebview({ type: "action", action: "switchTab", tab: message.tab })
			}
			break
		}
		// kilocode_change start
		case "editMessage": {
			await editMessageHandler(provider, message)
			break
		}
		case "fetchKilocodeNotifications": {
			await fetchKilocodeNotificationsHandler(provider)
			break
		}
		case "dismissNotificationId": {
			if (!message.notificationId) {
				break
			}

			const dismissedNotificationIds = getGlobalState("dismissedNotificationIds") || []

			await updateGlobalState("dismissedNotificationIds", [...dismissedNotificationIds, message.notificationId])
			await provider.postStateToWebview()
			break
		}
		// kilocode_change end
		case "insertTextToChatArea":
			provider.postMessageToWebview({ type: "insertTextToChatArea", text: message.text })
			break
		case "requestCommands": {
			try {
				const { getCommands } = await import("../../services/command/commands")
				const commands = await getCommands(provider.cwd || "")

				// Convert to the format expected by the frontend
				const commandList = commands.map((command) => ({
					name: command.name,
					source: command.source,
					filePath: command.filePath,
					description: command.description,
					argumentHint: command.argumentHint,
				}))

				await provider.postMessageToWebview({
					type: "commands",
					commands: commandList,
				})
			} catch (error) {
				provider.log(`Error fetching commands: ${JSON.stringify(error, Object.getOwnPropertyNames(error), 2)}`)
				// Send empty array on error
				await provider.postMessageToWebview({
					type: "commands",
					commands: [],
				})
			}
			break
		}
		case "openCommandFile": {
			try {
				if (message.text) {
					const { getCommand } = await import("../../services/command/commands")
					const command = await getCommand(provider.cwd || "", message.text)

					if (command && command.filePath) {
						openFile(command.filePath)
					} else {
						vscode.window.showErrorMessage(t("common:errors.command_not_found", { name: message.text }))
					}
				}
			} catch (error) {
				provider.log(
					`Error opening command file: ${JSON.stringify(error, Object.getOwnPropertyNames(error), 2)}`,
				)
				vscode.window.showErrorMessage(t("common:errors.open_command_file"))
			}
			break
		}
		case "deleteCommand": {
			try {
				if (message.text && message.values?.source) {
					const { getCommand } = await import("../../services/command/commands")
					const command = await getCommand(provider.cwd || "", message.text)

					if (command && command.filePath) {
						// Delete the command file
						await fs.unlink(command.filePath)
						provider.log(`Deleted command file: ${command.filePath}`)
					} else {
						vscode.window.showErrorMessage(t("common:errors.command_not_found", { name: message.text }))
					}
				}
			} catch (error) {
				provider.log(`Error deleting command: ${JSON.stringify(error, Object.getOwnPropertyNames(error), 2)}`)
				vscode.window.showErrorMessage(t("common:errors.delete_command"))
			}
			break
		}
		case "createCommand": {
			try {
				const source = message.values?.source as "global" | "project"
				const fileName = message.text // Custom filename from user input

				if (!source) {
					provider.log("Missing source for createCommand")
					break
				}

				// Determine the commands directory based on source
				let commandsDir: string
				if (source === "global") {
					const globalConfigDir = path.join(os.homedir(), ".roo")
					commandsDir = path.join(globalConfigDir, "commands")
				} else {
					// Project commands
					const workspaceRoot = vscode.workspace.workspaceFolders?.[0]?.uri.fsPath
					if (!workspaceRoot) {
						vscode.window.showErrorMessage(t("common:errors.no_workspace_for_project_command"))
						break
					}
					commandsDir = path.join(workspaceRoot, ".roo", "commands")
				}

				// Ensure the commands directory exists
				await fs.mkdir(commandsDir, { recursive: true })

				// Use provided filename or generate a unique one
				let commandName: string
				if (fileName && fileName.trim()) {
					let cleanFileName = fileName.trim()

					// Strip leading slash if present
					if (cleanFileName.startsWith("/")) {
						cleanFileName = cleanFileName.substring(1)
					}

					// Remove .md extension if present BEFORE slugification
					if (cleanFileName.toLowerCase().endsWith(".md")) {
						cleanFileName = cleanFileName.slice(0, -3)
					}

					// Slugify the command name: lowercase, replace spaces with dashes, remove special characters
					commandName = cleanFileName
						.toLowerCase()
						.replace(/\s+/g, "-") // Replace spaces with dashes
						.replace(/[^a-z0-9-]/g, "") // Remove special characters except dashes
						.replace(/-+/g, "-") // Replace multiple dashes with single dash
						.replace(/^-|-$/g, "") // Remove leading/trailing dashes

					// Ensure we have a valid command name
					if (!commandName || commandName.length === 0) {
						commandName = "new-command"
					}
				} else {
					// Generate a unique command name
					commandName = "new-command"
					let counter = 1
					let filePath = path.join(commandsDir, `${commandName}.md`)

					while (
						await fs
							.access(filePath)
							.then(() => true)
							.catch(() => false)
					) {
						commandName = `new-command-${counter}`
						filePath = path.join(commandsDir, `${commandName}.md`)
						counter++
					}
				}

				const filePath = path.join(commandsDir, `${commandName}.md`)

				// Check if file already exists
				if (
					await fs
						.access(filePath)
						.then(() => true)
						.catch(() => false)
				) {
					vscode.window.showErrorMessage(t("common:errors.command_already_exists", { commandName }))
					break
				}

				// Create the command file with template content
				const templateContent = t("common:errors.command_template_content")

				await fs.writeFile(filePath, templateContent, "utf8")
				provider.log(`Created new command file: ${filePath}`)

				// Open the new file in the editor
				openFile(filePath)

				// Refresh commands list
				const { getCommands } = await import("../../services/command/commands")
				const commands = await getCommands(provider.cwd || "")
				const commandList = commands.map((command) => ({
					name: command.name,
					source: command.source,
					filePath: command.filePath,
					description: command.description,
				}))
				await provider.postMessageToWebview({
					type: "commands",
					commands: commandList,
				})
			} catch (error) {
				provider.log(`Error creating command: ${JSON.stringify(error, Object.getOwnPropertyNames(error), 2)}`)
				vscode.window.showErrorMessage(t("common:errors.create_command_failed"))
			}
			break
		}

		case "insertTextIntoTextarea": {
			const text = message.text
			if (text) {
				// Send message to insert text into the chat textarea
				await provider.postMessageToWebview({
					type: "insertTextIntoTextarea",
					text: text,
				})
			}
			break
		}
	}
}<|MERGE_RESOLUTION|>--- conflicted
+++ resolved
@@ -960,7 +960,6 @@
 			await updateGlobalState("enableMcpServerCreation", message.bool ?? true)
 			await provider.postStateToWebview()
 			break
-<<<<<<< HEAD
 		// kilocode_change begin
 		case "openGlobalKeybindings":
 			vscode.commands.executeCommand("workbench.action.openGlobalKeybindings", message.text ?? "kilo-code.")
@@ -985,13 +984,11 @@
 			}
 			break
 		// kilocode_change end
-=======
 		case "remoteControlEnabled":
 			await updateGlobalState("remoteControlEnabled", message.bool ?? false)
 			await provider.handleRemoteControlToggle(message.bool ?? false)
 			await provider.postStateToWebview()
 			break
->>>>>>> a819b353
 		case "refreshAllMcpServers": {
 			const mcpHub = provider.getMcpHub()
 			if (mcpHub) {
