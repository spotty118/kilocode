import * as vscode from "vscode"

import {
	type GroupOptions,
	type GroupEntry,
	type ModeConfig,
	type CustomModePrompts,
	type ExperimentId,
	type ToolGroup,
	type PromptComponent,
	DEFAULT_MODES,
} from "@roo-code/types"

import { addCustomInstructions } from "../core/prompts/sections/custom-instructions"

import { EXPERIMENT_IDS } from "./experiments"
import { TOOL_GROUPS, ALWAYS_AVAILABLE_TOOLS } from "./tools"

export type Mode = string

// Helper to extract group name regardless of format
export function getGroupName(group: GroupEntry): ToolGroup {
	if (typeof group === "string") {
		return group
	}

	return group[0]
}

// Helper to get group options if they exist
function getGroupOptions(group: GroupEntry): GroupOptions | undefined {
	return Array.isArray(group) ? group[1] : undefined
}

// Helper to check if a file path matches a regex pattern
export function doesFileMatchRegex(filePath: string, pattern: string): boolean {
	try {
		const regex = new RegExp(pattern)
		return regex.test(filePath)
	} catch (error) {
		console.error(`Invalid regex pattern: ${pattern}`, error)
		return false
	}
}

// Helper to get all tools for a mode
export function getToolsForMode(groups: readonly GroupEntry[]): string[] {
	const tools = new Set<string>()

	// Add tools from each group
	groups.forEach((group) => {
		const groupName = getGroupName(group)
		const groupConfig = TOOL_GROUPS[groupName]
		groupConfig.tools.forEach((tool: string) => tools.add(tool))
	})

	// Always add required tools
	ALWAYS_AVAILABLE_TOOLS.forEach((tool) => tools.add(tool))

	return Array.from(tools)
}

// Main modes configuration as an ordered array
<<<<<<< HEAD
// Note: The first mode in this array is the default mode for new installations
export const modes: readonly ModeConfig[] = [
	{
		slug: "architect",
		// kilocode_change start
		name: "Architect",
		iconName: "codicon-type-hierarchy-sub",
		// kilocode_change end
		roleDefinition:
			"You are Kilo Code, an experienced technical leader who is inquisitive and an excellent planner. Your goal is to gather information and get context to create a detailed plan for accomplishing the user's task, which the user will review and approve before they switch into another mode to implement the solution.",
		whenToUse:
			"Use this mode when you need to plan, design, or strategize before implementation. Perfect for breaking down complex problems, creating technical specifications, designing system architecture, or brainstorming solutions before coding.",
		description: "Plan and design before implementation",
		groups: ["read", ["edit", { fileRegex: "\\.md$", description: "Markdown files only" }], "browser", "mcp"],
		customInstructions:
			"1. Do some information gathering (using provided tools) to get more context about the task.\n\n2. You should also ask the user clarifying questions to get a better understanding of the task.\n\n3. Once you've gained more context about the user's request, break down the task into clear, actionable steps and create a todo list using the `update_todo_list` tool. Each todo item should be:\n   - Specific and actionable\n   - Listed in logical execution order\n   - Focused on a single, well-defined outcome\n   - Clear enough that another mode could execute it independently\n\n   **Note:** If the `update_todo_list` tool is not available, write the plan to a markdown file (e.g., `plan.md` or `todo.md`) instead.\n\n4. As you gather more information or discover new requirements, update the todo list to reflect the current understanding of what needs to be accomplished.\n\n5. Ask the user if they are pleased with this plan, or if they would like to make any changes. Think of this as a brainstorming session where you can discuss the task and refine the todo list.\n\n6. Include Mermaid diagrams if they help clarify complex workflows or system architecture. Please avoid using double quotes (\"\") and parentheses () inside square brackets ([]) in Mermaid diagrams, as this can cause parsing errors.\n\n7. Use the switch_mode tool to request that the user switch to another mode to implement the solution.\n\n**IMPORTANT: Focus on creating clear, actionable todo lists rather than lengthy markdown documents. Use the todo list as your primary planning tool to track and organize the work that needs to be done.**",
	},
	{
		slug: "code",
		// kilocode_change start
		name: "Code",
		iconName: "codicon-code",
		// kilocode_change end
		roleDefinition:
			"You are Kilo Code, a highly skilled software engineer with extensive knowledge in many programming languages, frameworks, design patterns, and best practices.",
		whenToUse:
			"Use this mode when you need to write, modify, or refactor code. Ideal for implementing features, fixing bugs, creating new files, or making code improvements across any programming language or framework.",
		description: "Write, modify, and refactor code",
		groups: ["read", "edit", "browser", "command", "mcp"],
	},
	{
		slug: "ask",
		// kilocode_change start
		name: "Ask",
		iconName: "codicon-question",
		// kilocode_change end
		roleDefinition:
			"You are Kilo Code, a knowledgeable technical assistant focused on answering questions and providing information about software development, technology, and related topics.",
		whenToUse:
			"Use this mode when you need explanations, documentation, or answers to technical questions. Best for understanding concepts, analyzing existing code, getting recommendations, or learning about technologies without making changes.",
		description: "Get answers and explanations",
		groups: ["read", "browser", "mcp"],
		customInstructions:
			"You can analyze code, explain concepts, and access external resources. Always answer the user's questions thoroughly, and do not switch to implementing code unless explicitly requested by the user. Include Mermaid diagrams when they clarify your response.",
	},
	{
		slug: "debug",
		// kilocode_change start
		name: "Debug",
		iconName: "codicon-bug",
		// kilocode_change end
		roleDefinition:
			"You are Kilo Code, an expert software debugger specializing in systematic problem diagnosis and resolution.",
		whenToUse:
			"Use this mode when you're troubleshooting issues, investigating errors, or diagnosing problems. Specialized in systematic debugging, adding logging, analyzing stack traces, and identifying root causes before applying fixes.",
		description: "Diagnose and fix software issues",
		groups: ["read", "edit", "browser", "command", "mcp"],
		customInstructions:
			"Reflect on 5-7 different possible sources of the problem, distill those down to 1-2 most likely sources, and then add logs to validate your assumptions. Explicitly ask the user to confirm the diagnosis before fixing the problem.",
	},
	{
		slug: "orchestrator",
		// kilocode_change start
		name: "Orchestrator",
		iconName: "codicon-run-all",
		// kilocode_change end
		roleDefinition:
			"You are Kilo Code, a strategic workflow orchestrator who coordinates complex tasks by delegating them to appropriate specialized modes. You have a comprehensive understanding of each mode's capabilities and limitations, allowing you to effectively break down complex problems into discrete tasks that can be solved by different specialists.",
		whenToUse:
			"Use this mode for complex, multi-step projects that require coordination across different specialties. Ideal when you need to break down large tasks into subtasks, manage workflows, or coordinate work that spans multiple domains or expertise areas.",
		description: "Coordinate tasks across multiple modes",
		groups: [],
		customInstructions:
			"Your role is to coordinate complex workflows by delegating tasks to specialized modes. As an orchestrator, you should:\n\n1. When given a complex task, break it down into logical subtasks that can be delegated to appropriate specialized modes.\n\n2. For each subtask, use the `new_task` tool to delegate. Choose the most appropriate mode for the subtask's specific goal and provide comprehensive instructions in the `message` parameter. These instructions must include:\n    *   All necessary context from the parent task or previous subtasks required to complete the work.\n    *   A clearly defined scope, specifying exactly what the subtask should accomplish.\n    *   An explicit statement that the subtask should *only* perform the work outlined in these instructions and not deviate.\n    *   An instruction for the subtask to signal completion by using the `attempt_completion` tool, providing a concise yet thorough summary of the outcome in the `result` parameter, keeping in mind that this summary will be the source of truth used to keep track of what was completed on this project.\n    *   A statement that these specific instructions supersede any conflicting general instructions the subtask's mode might have.\n\n3. Track and manage the progress of all subtasks. When a subtask is completed, analyze its results and determine the next steps.\n\n4. Help the user understand how the different subtasks fit together in the overall workflow. Provide clear reasoning about why you're delegating specific tasks to specific modes.\n\n5. When all subtasks are completed, synthesize the results and provide a comprehensive overview of what was accomplished.\n\n6. Ask clarifying questions when necessary to better understand how to break down complex tasks effectively.\n\n7. Suggest improvements to the workflow based on the results of completed subtasks.\n\nUse subtasks to maintain clarity. If a request significantly shifts focus or requires a different expertise (mode), consider creating a subtask rather than overloading the current one.",
	},
] as const
=======
export const modes = DEFAULT_MODES
>>>>>>> d31fb0dd

// Export the default mode slug
export const defaultModeSlug = modes[0].slug

// Helper functions
export function getModeBySlug(slug: string, customModes?: ModeConfig[]): ModeConfig | undefined {
	// Check custom modes first
	const customMode = customModes?.find((mode) => mode.slug === slug)
	if (customMode) {
		return customMode
	}
	// Then check built-in modes
	return modes.find((mode) => mode.slug === slug)
}

export function getModeConfig(slug: string, customModes?: ModeConfig[]): ModeConfig {
	const mode = getModeBySlug(slug, customModes)
	if (!mode) {
		throw new Error(`No mode found for slug: ${slug}`)
	}
	return mode
}

// Get all available modes, with custom modes overriding built-in modes
export function getAllModes(customModes?: ModeConfig[]): ModeConfig[] {
	if (!customModes?.length) {
		return [...modes]
	}

	// Start with built-in modes
	const allModes = [...modes]

	// Process custom modes
	customModes.forEach((customMode) => {
		const index = allModes.findIndex((mode) => mode.slug === customMode.slug)
		if (index !== -1) {
			// Override existing mode
			allModes[index] = customMode
		} else {
			// Add new mode
			allModes.push(customMode)
		}
	})

	return allModes
}

// Check if a mode is custom or an override
export function isCustomMode(slug: string, customModes?: ModeConfig[]): boolean {
	return !!customModes?.some((mode) => mode.slug === slug)
}

/**
 * Find a mode by its slug, don't fall back to built-in modes
 */
export function findModeBySlug(slug: string, modes: readonly ModeConfig[] | undefined): ModeConfig | undefined {
	return modes?.find((mode) => mode.slug === slug)
}

/**
 * Get the mode selection based on the provided mode slug, prompt component, and custom modes.
 * If a custom mode is found, it takes precedence over the built-in modes.
 * If no custom mode is found, the built-in mode is used with partial merging from promptComponent.
 * If neither is found, the default mode is used.
 */
export function getModeSelection(mode: string, promptComponent?: PromptComponent, customModes?: ModeConfig[]) {
	const customMode = findModeBySlug(mode, customModes)
	const builtInMode = findModeBySlug(mode, modes)

	// If we have a custom mode, use it entirely
	if (customMode) {
		return {
			roleDefinition: customMode.roleDefinition || "",
			baseInstructions: customMode.customInstructions || "",
			description: customMode.description || "",
		}
	}

	// Otherwise, use built-in mode as base and merge with promptComponent
	const baseMode = builtInMode || modes[0] // fallback to default mode

	return {
		roleDefinition: promptComponent?.roleDefinition || baseMode.roleDefinition || "",
		baseInstructions: promptComponent?.customInstructions || baseMode.customInstructions || "",
		description: baseMode.description || "",
	}
}

// Edit operation parameters that indicate an actual edit operation
const EDIT_OPERATION_PARAMS = ["diff", "content", "operations", "search", "replace", "args", "line"] as const

// Custom error class for file restrictions
export class FileRestrictionError extends Error {
	constructor(mode: string, pattern: string, description: string | undefined, filePath: string, tool?: string) {
		const toolInfo = tool ? `Tool '${tool}' in mode '${mode}'` : `This mode (${mode})`
		super(
			`${toolInfo} can only edit files matching pattern: ${pattern}${description ? ` (${description})` : ""}. Got: ${filePath}`,
		)
		this.name = "FileRestrictionError"
	}
}

export function isToolAllowedForMode(
	tool: string,
	modeSlug: string,
	customModes: ModeConfig[],
	toolRequirements?: Record<string, boolean>,
	toolParams?: Record<string, any>, // All tool parameters
	experiments?: Record<string, boolean>,
): boolean {
	// Always allow these tools
	if (ALWAYS_AVAILABLE_TOOLS.includes(tool as any)) {
		return true
	}
	if (experiments && Object.values(EXPERIMENT_IDS).includes(tool as ExperimentId)) {
		if (!experiments[tool]) {
			return false
		}
	}

	// Check tool requirements if any exist
	if (toolRequirements && typeof toolRequirements === "object") {
		if (tool in toolRequirements && !toolRequirements[tool]) {
			return false
		}
	} else if (toolRequirements === false) {
		// If toolRequirements is a boolean false, all tools are disabled
		return false
	}

	const mode = getModeBySlug(modeSlug, customModes)
	if (!mode) {
		return false
	}

	// Check if tool is in any of the mode's groups and respects any group options
	for (const group of mode.groups) {
		const groupName = getGroupName(group)
		const options = getGroupOptions(group)

		const groupConfig = TOOL_GROUPS[groupName]

		// If the tool isn't in this group's tools, continue to next group
		if (!groupConfig.tools.includes(tool)) {
			continue
		}

		// If there are no options, allow the tool
		if (!options) {
			return true
		}

		// For the edit group, check file regex if specified
		if (groupName === "edit" && options.fileRegex) {
			const filePath = toolParams?.path
			// Check if this is an actual edit operation (not just path-only for streaming)
			const isEditOperation = EDIT_OPERATION_PARAMS.some((param) => toolParams?.[param])

			// Handle single file path validation
			if (filePath && isEditOperation && !doesFileMatchRegex(filePath, options.fileRegex)) {
				throw new FileRestrictionError(mode.name, options.fileRegex, options.description, filePath, tool)
			}

			// Handle XML args parameter (used by MULTI_FILE_APPLY_DIFF experiment)
			if (toolParams?.args && typeof toolParams.args === "string") {
				// Extract file paths from XML args with improved validation
				try {
					const filePathMatches = toolParams.args.match(/<path>([^<]+)<\/path>/g)
					if (filePathMatches) {
						for (const match of filePathMatches) {
							// More robust path extraction with validation
							const pathMatch = match.match(/<path>([^<]+)<\/path>/)
							if (pathMatch && pathMatch[1]) {
								const extractedPath = pathMatch[1].trim()
								// Validate that the path is not empty and doesn't contain invalid characters
								if (extractedPath && !extractedPath.includes("<") && !extractedPath.includes(">")) {
									if (!doesFileMatchRegex(extractedPath, options.fileRegex)) {
										throw new FileRestrictionError(
											mode.name,
											options.fileRegex,
											options.description,
											extractedPath,
											tool,
										)
									}
								}
							}
						}
					}
				} catch (error) {
					// Re-throw FileRestrictionError as it's an expected validation error
					if (error instanceof FileRestrictionError) {
						throw error
					}
					// If XML parsing fails, log the error but don't block the operation
					console.warn(`Failed to parse XML args for file restriction validation: ${error}`)
				}
			}
		}

		return true
	}

	return false
}

// Create the mode-specific default prompts
export const defaultPrompts: Readonly<CustomModePrompts> = Object.freeze(
	Object.fromEntries(
		modes.map((mode) => [
			mode.slug,
			{
				roleDefinition: mode.roleDefinition,
				whenToUse: mode.whenToUse,
				customInstructions: mode.customInstructions,
				description: mode.description,
			},
		]),
	),
)

// Helper function to get all modes with their prompt overrides from extension state
export async function getAllModesWithPrompts(context: vscode.ExtensionContext): Promise<ModeConfig[]> {
	const customModes = (await context.globalState.get<ModeConfig[]>("customModes")) || []
	const customModePrompts = (await context.globalState.get<CustomModePrompts>("customModePrompts")) || {}

	const allModes = getAllModes(customModes)
	return allModes.map((mode) => ({
		...mode,
		roleDefinition: customModePrompts[mode.slug]?.roleDefinition ?? mode.roleDefinition,
		whenToUse: customModePrompts[mode.slug]?.whenToUse ?? mode.whenToUse,
		customInstructions: customModePrompts[mode.slug]?.customInstructions ?? mode.customInstructions,
		// description is not overridable via customModePrompts, so we keep the original
	}))
}

// Helper function to get complete mode details with all overrides
export async function getFullModeDetails(
	modeSlug: string,
	customModes?: ModeConfig[],
	customModePrompts?: CustomModePrompts,
	options?: {
		cwd?: string
		globalCustomInstructions?: string
		language?: string
	},
): Promise<ModeConfig> {
	// First get the base mode config from custom modes or built-in modes
	const baseMode = getModeBySlug(modeSlug, customModes) || modes.find((m) => m.slug === modeSlug) || modes[0]

	// Check for any prompt component overrides
	const promptComponent = customModePrompts?.[modeSlug]

	// Get the base custom instructions
	const baseCustomInstructions = promptComponent?.customInstructions || baseMode.customInstructions || ""
	const baseWhenToUse = promptComponent?.whenToUse || baseMode.whenToUse || ""
	const baseDescription = promptComponent?.description || baseMode.description || ""

	// If we have cwd, load and combine all custom instructions
	let fullCustomInstructions = baseCustomInstructions
	if (options?.cwd) {
		fullCustomInstructions = await addCustomInstructions(
			baseCustomInstructions,
			options.globalCustomInstructions || "",
			options.cwd,
			modeSlug,
			{ language: options.language },
		)
	}

	// Return mode with any overrides applied
	return {
		...baseMode,
		roleDefinition: promptComponent?.roleDefinition || baseMode.roleDefinition,
		whenToUse: baseWhenToUse,
		description: baseDescription,
		customInstructions: fullCustomInstructions,
	}
}

// Helper function to safely get role definition
export function getRoleDefinition(modeSlug: string, customModes?: ModeConfig[]): string {
	const mode = getModeBySlug(modeSlug, customModes)
	if (!mode) {
		console.warn(`No mode found for slug: ${modeSlug}`)
		return ""
	}
	return mode.roleDefinition
}

// Helper function to safely get description
export function getDescription(modeSlug: string, customModes?: ModeConfig[]): string {
	const mode = getModeBySlug(modeSlug, customModes)
	if (!mode) {
		console.warn(`No mode found for slug: ${modeSlug}`)
		return ""
	}
	return mode.description ?? ""
}

// Helper function to safely get whenToUse
export function getWhenToUse(modeSlug: string, customModes?: ModeConfig[]): string {
	const mode = getModeBySlug(modeSlug, customModes)
	if (!mode) {
		console.warn(`No mode found for slug: ${modeSlug}`)
		return ""
	}
	return mode.whenToUse ?? ""
}

// Helper function to safely get custom instructions
export function getCustomInstructions(modeSlug: string, customModes?: ModeConfig[]): string {
	const mode = getModeBySlug(modeSlug, customModes)
	if (!mode) {
		console.warn(`No mode found for slug: ${modeSlug}`)
		return ""
	}
	return mode.customInstructions ?? ""
}<|MERGE_RESOLUTION|>--- conflicted
+++ resolved
@@ -61,86 +61,7 @@
 }
 
 // Main modes configuration as an ordered array
-<<<<<<< HEAD
-// Note: The first mode in this array is the default mode for new installations
-export const modes: readonly ModeConfig[] = [
-	{
-		slug: "architect",
-		// kilocode_change start
-		name: "Architect",
-		iconName: "codicon-type-hierarchy-sub",
-		// kilocode_change end
-		roleDefinition:
-			"You are Kilo Code, an experienced technical leader who is inquisitive and an excellent planner. Your goal is to gather information and get context to create a detailed plan for accomplishing the user's task, which the user will review and approve before they switch into another mode to implement the solution.",
-		whenToUse:
-			"Use this mode when you need to plan, design, or strategize before implementation. Perfect for breaking down complex problems, creating technical specifications, designing system architecture, or brainstorming solutions before coding.",
-		description: "Plan and design before implementation",
-		groups: ["read", ["edit", { fileRegex: "\\.md$", description: "Markdown files only" }], "browser", "mcp"],
-		customInstructions:
-			"1. Do some information gathering (using provided tools) to get more context about the task.\n\n2. You should also ask the user clarifying questions to get a better understanding of the task.\n\n3. Once you've gained more context about the user's request, break down the task into clear, actionable steps and create a todo list using the `update_todo_list` tool. Each todo item should be:\n   - Specific and actionable\n   - Listed in logical execution order\n   - Focused on a single, well-defined outcome\n   - Clear enough that another mode could execute it independently\n\n   **Note:** If the `update_todo_list` tool is not available, write the plan to a markdown file (e.g., `plan.md` or `todo.md`) instead.\n\n4. As you gather more information or discover new requirements, update the todo list to reflect the current understanding of what needs to be accomplished.\n\n5. Ask the user if they are pleased with this plan, or if they would like to make any changes. Think of this as a brainstorming session where you can discuss the task and refine the todo list.\n\n6. Include Mermaid diagrams if they help clarify complex workflows or system architecture. Please avoid using double quotes (\"\") and parentheses () inside square brackets ([]) in Mermaid diagrams, as this can cause parsing errors.\n\n7. Use the switch_mode tool to request that the user switch to another mode to implement the solution.\n\n**IMPORTANT: Focus on creating clear, actionable todo lists rather than lengthy markdown documents. Use the todo list as your primary planning tool to track and organize the work that needs to be done.**",
-	},
-	{
-		slug: "code",
-		// kilocode_change start
-		name: "Code",
-		iconName: "codicon-code",
-		// kilocode_change end
-		roleDefinition:
-			"You are Kilo Code, a highly skilled software engineer with extensive knowledge in many programming languages, frameworks, design patterns, and best practices.",
-		whenToUse:
-			"Use this mode when you need to write, modify, or refactor code. Ideal for implementing features, fixing bugs, creating new files, or making code improvements across any programming language or framework.",
-		description: "Write, modify, and refactor code",
-		groups: ["read", "edit", "browser", "command", "mcp"],
-	},
-	{
-		slug: "ask",
-		// kilocode_change start
-		name: "Ask",
-		iconName: "codicon-question",
-		// kilocode_change end
-		roleDefinition:
-			"You are Kilo Code, a knowledgeable technical assistant focused on answering questions and providing information about software development, technology, and related topics.",
-		whenToUse:
-			"Use this mode when you need explanations, documentation, or answers to technical questions. Best for understanding concepts, analyzing existing code, getting recommendations, or learning about technologies without making changes.",
-		description: "Get answers and explanations",
-		groups: ["read", "browser", "mcp"],
-		customInstructions:
-			"You can analyze code, explain concepts, and access external resources. Always answer the user's questions thoroughly, and do not switch to implementing code unless explicitly requested by the user. Include Mermaid diagrams when they clarify your response.",
-	},
-	{
-		slug: "debug",
-		// kilocode_change start
-		name: "Debug",
-		iconName: "codicon-bug",
-		// kilocode_change end
-		roleDefinition:
-			"You are Kilo Code, an expert software debugger specializing in systematic problem diagnosis and resolution.",
-		whenToUse:
-			"Use this mode when you're troubleshooting issues, investigating errors, or diagnosing problems. Specialized in systematic debugging, adding logging, analyzing stack traces, and identifying root causes before applying fixes.",
-		description: "Diagnose and fix software issues",
-		groups: ["read", "edit", "browser", "command", "mcp"],
-		customInstructions:
-			"Reflect on 5-7 different possible sources of the problem, distill those down to 1-2 most likely sources, and then add logs to validate your assumptions. Explicitly ask the user to confirm the diagnosis before fixing the problem.",
-	},
-	{
-		slug: "orchestrator",
-		// kilocode_change start
-		name: "Orchestrator",
-		iconName: "codicon-run-all",
-		// kilocode_change end
-		roleDefinition:
-			"You are Kilo Code, a strategic workflow orchestrator who coordinates complex tasks by delegating them to appropriate specialized modes. You have a comprehensive understanding of each mode's capabilities and limitations, allowing you to effectively break down complex problems into discrete tasks that can be solved by different specialists.",
-		whenToUse:
-			"Use this mode for complex, multi-step projects that require coordination across different specialties. Ideal when you need to break down large tasks into subtasks, manage workflows, or coordinate work that spans multiple domains or expertise areas.",
-		description: "Coordinate tasks across multiple modes",
-		groups: [],
-		customInstructions:
-			"Your role is to coordinate complex workflows by delegating tasks to specialized modes. As an orchestrator, you should:\n\n1. When given a complex task, break it down into logical subtasks that can be delegated to appropriate specialized modes.\n\n2. For each subtask, use the `new_task` tool to delegate. Choose the most appropriate mode for the subtask's specific goal and provide comprehensive instructions in the `message` parameter. These instructions must include:\n    *   All necessary context from the parent task or previous subtasks required to complete the work.\n    *   A clearly defined scope, specifying exactly what the subtask should accomplish.\n    *   An explicit statement that the subtask should *only* perform the work outlined in these instructions and not deviate.\n    *   An instruction for the subtask to signal completion by using the `attempt_completion` tool, providing a concise yet thorough summary of the outcome in the `result` parameter, keeping in mind that this summary will be the source of truth used to keep track of what was completed on this project.\n    *   A statement that these specific instructions supersede any conflicting general instructions the subtask's mode might have.\n\n3. Track and manage the progress of all subtasks. When a subtask is completed, analyze its results and determine the next steps.\n\n4. Help the user understand how the different subtasks fit together in the overall workflow. Provide clear reasoning about why you're delegating specific tasks to specific modes.\n\n5. When all subtasks are completed, synthesize the results and provide a comprehensive overview of what was accomplished.\n\n6. Ask clarifying questions when necessary to better understand how to break down complex tasks effectively.\n\n7. Suggest improvements to the workflow based on the results of completed subtasks.\n\nUse subtasks to maintain clarity. If a request significantly shifts focus or requires a different expertise (mode), consider creating a subtask rather than overloading the current one.",
-	},
-] as const
-=======
 export const modes = DEFAULT_MODES
->>>>>>> d31fb0dd
 
 // Export the default mode slug
 export const defaultModeSlug = modes[0].slug
