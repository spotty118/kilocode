--- conflicted
+++ resolved
@@ -32,10 +32,6 @@
 	"settings.vsCodeLmModelSelector.description": "Cài đặt cho API mô hình ngôn ngữ VSCode",
 	"settings.vsCodeLmModelSelector.vendor.description": "Nhà cung cấp mô hình ngôn ngữ (ví dụ: copilot)",
 	"settings.vsCodeLmModelSelector.family.description": "Họ mô hình ngôn ngữ (ví dụ: gpt-4)",
-<<<<<<< HEAD
-	"settings.customStoragePath.description": "Đường dẫn lưu trữ tùy chỉnh. Để trống để sử dụng vị trí mặc định. Hỗ trợ đường dẫn tuyệt đối (ví dụ: 'D:\\KiloCodeStorage')"
-=======
-	"settings.customStoragePath.description": "Đường dẫn lưu trữ tùy chỉnh. Để trống để sử dụng vị trí mặc định. Hỗ trợ đường dẫn tuyệt đối (ví dụ: 'D:\\RooCodeStorage')",
-	"settings.enableCodeActions.description": "Bật sửa lỗi nhanh Roo Code."
->>>>>>> db07ff56
+	"settings.customStoragePath.description": "Đường dẫn lưu trữ tùy chỉnh. Để trống để sử dụng vị trí mặc định. Hỗ trợ đường dẫn tuyệt đối (ví dụ: 'D:\\KiloCodeStorage')",
+	"settings.enableCodeActions.description": "Bật sửa lỗi nhanh Kilo Code."
 }