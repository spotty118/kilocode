--- conflicted
+++ resolved
@@ -21,15 +21,9 @@
 import { DIFF_VIEW_URI_SCHEME } from "./integrations/editor/DiffViewProvider"
 import { TerminalRegistry } from "./integrations/terminal/TerminalRegistry"
 import { McpServerManager } from "./services/mcp/McpServerManager"
-<<<<<<< HEAD
-import { API } from "./exports/api"
-import { migrateSettings } from "./utils/migrateSettings"
-=======
-import { telemetryService } from "./services/telemetry/TelemetryService"
 import { CodeIndexManager } from "./services/code-index/manager"
 import { migrateSettings } from "./utils/migrateSettings"
 import { API } from "./extension/api"
->>>>>>> 582a117a
 
 import {
 	handleUri,
@@ -62,12 +56,6 @@
 	// Migrate old settings to new
 	await migrateSettings(context, outputChannel)
 
-<<<<<<< HEAD
-=======
-	// Initialize telemetry service after environment variables are loaded.
-	telemetryService.initialize(context)
-
->>>>>>> 582a117a
 	// Initialize i18n for internationalization support
 	initializeI18n(context.globalState.get("language") ?? "en-US") // kilocode_change
 
@@ -83,9 +71,6 @@
 	}
 
 	const contextProxy = await ContextProxy.getInstance(context)
-<<<<<<< HEAD
-	const provider = new ClineProvider(context, outputChannel, "sidebar", contextProxy)
-=======
 	const codeIndexManager = CodeIndexManager.getInstance(context)
 
 	try {
@@ -97,8 +82,6 @@
 	}
 
 	const provider = new ClineProvider(context, outputChannel, "sidebar", contextProxy, codeIndexManager)
-	telemetryService.setProvider(provider)
->>>>>>> 582a117a
 
 	if (codeIndexManager) {
 		context.subscriptions.push(codeIndexManager)
