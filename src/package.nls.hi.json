--- conflicted
+++ resolved
@@ -32,10 +32,6 @@
 	"settings.vsCodeLmModelSelector.description": "VSCode भाषा मॉडल API के लिए सेटिंग्स",
 	"settings.vsCodeLmModelSelector.vendor.description": "भाषा मॉडल का विक्रेता (उदा. copilot)",
 	"settings.vsCodeLmModelSelector.family.description": "भाषा मॉडल का परिवार (उदा. gpt-4)",
-<<<<<<< HEAD
-	"settings.customStoragePath.description": "कस्टम स्टोरेज पाथ। डिफ़ॉल्ट स्थान का उपयोग करने के लिए खाली छोड़ें। पूर्ण पथ का समर्थन करता है (उदा. 'D:\\KiloCodeStorage')"
-=======
-	"settings.customStoragePath.description": "कस्टम स्टोरेज पाथ। डिफ़ॉल्ट स्थान का उपयोग करने के लिए खाली छोड़ें। पूर्ण पथ का समर्थन करता है (उदा. 'D:\\RooCodeStorage')",
-	"settings.enableCodeActions.description": "Roo Code त्वरित सुधार सक्षम करें"
->>>>>>> db07ff56
+	"settings.customStoragePath.description": "कस्टम स्टोरेज पाथ। डिफ़ॉल्ट स्थान का उपयोग करने के लिए खाली छोड़ें। पूर्ण पथ का समर्थन करता है (उदा. 'D:\\KiloCodeStorage')",
+	"settings.enableCodeActions.description": "Kilo Code त्वरित सुधार सक्षम करें"
 }