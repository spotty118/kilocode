--- conflicted
+++ resolved
@@ -93,7 +93,6 @@
 			"stoppedWithReason": "Claude Code se detuvo por la razón: {{reason}}",
 			"apiKeyModelPlanMismatch": "Las claves API y los planes de suscripción permiten diferentes modelos. Asegúrate de que el modelo seleccionado esté incluido en tu plan."
 		},
-<<<<<<< HEAD
 		"geminiCli": {
 			"oauthLoadFailed": "Error al cargar credenciales OAuth. Por favor autentícate primero: {{error}}",
 			"tokenRefreshFailed": "Error al actualizar token OAuth: {{error}}",
@@ -103,12 +102,11 @@
 			"badRequest": "Solicitud incorrecta: {{details}}",
 			"apiError": "Error de API de Gemini CLI: {{error}}",
 			"completionError": "Error de completado de Gemini CLI: {{error}}"
-=======
+		},
 		"gemini": {
 			"generate_stream": "Error del stream de contexto de generación de Gemini: {{error}}",
 			"generate_complete_prompt": "Error de finalización de Gemini: {{error}}",
 			"sources": "Fuentes:"
->>>>>>> 1695c83c
 		}
 	},
 	"warnings": {
