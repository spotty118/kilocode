--- conflicted
+++ resolved
@@ -93,7 +93,6 @@
 			"stoppedWithReason": "Claude Code berhenti karena alasan: {{reason}}",
 			"apiKeyModelPlanMismatch": "Kunci API dan paket berlangganan memungkinkan model yang berbeda. Pastikan model yang dipilih termasuk dalam paket Anda."
 		},
-<<<<<<< HEAD
 		"geminiCli": {
 			"oauthLoadFailed": "Gagal memuat kredensial OAuth. Silakan autentikasi terlebih dahulu: {{error}}",
 			"tokenRefreshFailed": "Gagal memperbarui token OAuth: {{error}}",
@@ -103,12 +102,11 @@
 			"badRequest": "Permintaan tidak valid: {{details}}",
 			"apiError": "Kesalahan API Gemini CLI: {{error}}",
 			"completionError": "Kesalahan penyelesaian Gemini CLI: {{error}}"
-=======
+		},
 		"gemini": {
 			"generate_stream": "Kesalahan aliran konteks pembuatan Gemini: {{error}}",
 			"generate_complete_prompt": "Kesalahan penyelesaian Gemini: {{error}}",
 			"sources": "Sumber:"
->>>>>>> 1695c83c
 		}
 	},
 	"warnings": {
