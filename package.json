--- conflicted
+++ resolved
@@ -25,16 +25,12 @@
 		"knip": "knip --include files",
 		"update-contributors": "node scripts/update-contributors.js",
 		"evals": "dotenvx run -f packages/evals/.env.development packages/evals/.env.local -- docker compose -f packages/evals/docker-compose.yml --profile server --profile runner up --build --scale runner=0",
-<<<<<<< HEAD
 		"playwright": "turbo playwright",
 		"npm:publish:types": "pnpm --filter @roo-code/types npm:publish",
 		"link-workspace-packages": "tsx scripts/link-packages.ts",
 		"unlink-workspace-packages": "tsx scripts/link-packages.ts --unlink",
 		"docs:start": "pnpm --filter kilocode-docs start",
 		"docs:build": "pnpm --filter kilocode-docs build"
-=======
-		"npm:publish:types": "pnpm --filter @roo-code/types npm:publish"
->>>>>>> 8cff25ab
 	},
 	"devDependencies": {
 		"@changesets/changelog-github": "^0.5.1",
