--- conflicted
+++ resolved
@@ -2,15 +2,9 @@
 	"name": "kilo-code",
 	"displayName": "Kilo Code",
 	"description": "A whole dev team of AI agents in your editor.",
-<<<<<<< HEAD
 	"publisher": "kilocode",
 	"version": "4.7.5",
 	"icon": "assets/icons/logo-outline-black.png",
-=======
-	"publisher": "RooVeterinaryInc",
-	"version": "3.11.1",
-	"icon": "assets/icons/icon.png",
->>>>>>> 0949556b
 	"galleryBanner": {
 		"color": "#FFFFFF",
 		"theme": "light"
@@ -20,11 +14,7 @@
 		"node": "20.18.1"
 	},
 	"author": {
-<<<<<<< HEAD
 		"name": "Kilo Code"
-=======
-		"name": "Roo Code"
->>>>>>> 0949556b
 	},
 	"repository": {
 		"type": "git",
@@ -127,15 +117,9 @@
 		"viewsContainers": {
 			"activitybar": [
 				{
-<<<<<<< HEAD
 					"id": "kilo-code-ActivityBar",
 					"title": "Kilo Code",
 					"icon": "assets/icons/kilo.png"
-=======
-					"id": "roo-cline-ActivityBar",
-					"title": "Roo Code",
-					"icon": "assets/icons/icon.svg"
->>>>>>> 0949556b
 				}
 			]
 		},
@@ -210,16 +194,12 @@
 				"category": "Kilo Code"
 			},
 			{
-<<<<<<< HEAD
+				"command": "kilo-code.newTask",
+				"title": "New Task",
+				"category": "Kilo Code"
+			},
+			{
 				"command": "kilo-code.terminalAddToContext",
-=======
-				"command": "roo-cline.newTask",
-				"title": "New Task",
-				"category": "Roo Code"
-			},
-			{
-				"command": "roo-cline.terminalAddToContext",
->>>>>>> 0949556b
 				"title": "Add Terminal Content to Context",
 				"category": "Kilo Code"
 			},
@@ -241,16 +221,12 @@
 			{
 				"command": "kilo-code.terminalExplainCommandInCurrentTask",
 				"title": "Explain This Command (Current Task)",
-<<<<<<< HEAD
-				"category": "Kilo Code"
-=======
 				"category": "Terminal"
 			},
 			{
-				"command": "roo-cline.setCustomStoragePath",
+				"command": "kilo-code.setCustomStoragePath",
 				"title": "Set Custom Storage Path",
-				"category": "Roo Code"
->>>>>>> 0949556b
+				"category": "Kilo Code"
 			}
 		],
 		"menus": {
@@ -262,7 +238,6 @@
 			],
 			"kilo-code.contextMenu": [
 				{
-<<<<<<< HEAD
 					"command": "kilo-code.explainCode",
 					"group": "1_actions@1"
 				},
@@ -276,21 +251,6 @@
 				},
 				{
 					"command": "kilo-code.addToContext",
-=======
-					"command": "roo-cline.addToContext",
-					"group": "1_actions@1"
-				},
-				{
-					"command": "roo-cline.explainCode",
-					"group": "1_actions@2"
-				},
-				{
-					"command": "roo-cline.fixCode",
-					"group": "1_actions@3"
-				},
-				{
-					"command": "roo-cline.improveCode",
->>>>>>> 0949556b
 					"group": "1_actions@4"
 				}
 			],
@@ -372,10 +332,10 @@
 					},
 					"description": "Settings for VSCode Language Model API"
 				},
-				"roo-cline.customStoragePath": {
+				"kiloCode.customStoragePath": {
 					"type": "string",
 					"default": "",
-					"description": "Custom storage path. Leave empty to use the default location. Supports absolute paths (e.g. 'D:\\RooCodeStorage')"
+					"description": "Custom storage path. Leave empty to use the default location. Supports absolute paths (e.g. 'D:\\KiloCodeStorage')"
 				}
 			}
 		}
