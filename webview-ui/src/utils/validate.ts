--- conflicted
+++ resolved
@@ -79,9 +79,6 @@
 			}
 			break
 		case "gemini-cli":
-			// OAuth-based provider, no API key validation needed
-			break
-		case "qwen-code":
 			// OAuth-based provider, no API key validation needed
 			break
 		// kilocode_change end
@@ -228,15 +225,12 @@
 			return apiConfiguration.huggingFaceModelId
 		case "io-intelligence":
 			return apiConfiguration.ioIntelligenceModelId
-<<<<<<< HEAD
 		// kilocode_change start
 		case "deepinfra":
 			return apiConfiguration.deepInfraModelId
 		// kilocode_change end
-=======
 		case "vercel-ai-gateway":
 			return apiConfiguration.vercelAiGatewayModelId
->>>>>>> 8cff25ab
 		default:
 			return apiConfiguration.apiModelId
 	}
