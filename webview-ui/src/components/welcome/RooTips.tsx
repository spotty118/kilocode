--- conflicted
+++ resolved
@@ -8,21 +8,13 @@
 const tips = [
 	{
 		icon: "codicon-account",
-<<<<<<< HEAD
-		href: "https://kilocode.ai/docs/basic-usage/using-modes",
-=======
 		href: buildDocLink("basic-usage/using-modes", "tips"),
->>>>>>> d2e15c16
 		titleKey: "rooTips.customizableModes.title",
 		descriptionKey: "rooTips.customizableModes.description",
 	},
 	{
 		icon: "codicon-list-tree",
-<<<<<<< HEAD
-		href: "https://kilocode.ai/docs/features/boomerang-tasks",
-=======
 		href: buildDocLink("features/boomerang-tasks", "tips"),
->>>>>>> d2e15c16
 		titleKey: "rooTips.boomerangTasks.title",
 		descriptionKey: "rooTips.boomerangTasks.description",
 	},
