--- conflicted
+++ resolved
@@ -1,13 +1,8 @@
 import React, { Fragment, memo, useCallback, useEffect, useMemo, useState } from "react" // kilocode_change Fragment
 import { convertHeadersToObject } from "./utils/headers"
 import { useDebounce } from "react-use"
-<<<<<<< HEAD
-import { VSCodeLink } from "@vscode/webview-ui-toolkit/react"
+import { VSCodeLink, VSCodeButton } from "@vscode/webview-ui-toolkit/react"
 // import { ExternalLinkIcon } from "@radix-ui/react-icons" // kilocode_change
-=======
-import { VSCodeLink, VSCodeButton } from "@vscode/webview-ui-toolkit/react"
-import { ExternalLinkIcon } from "@radix-ui/react-icons"
->>>>>>> 81cba186
 
 import {
 	type ProviderName,
@@ -38,11 +33,8 @@
 	mainlandZAiDefaultModelId,
 	fireworksDefaultModelId,
 	ioIntelligenceDefaultModelId,
-<<<<<<< HEAD
 	qwenCodeDefaultModelId,
-=======
 	rooDefaultModelId,
->>>>>>> 81cba186
 } from "@roo-code/types"
 
 import { vscode } from "@src/utils/vscode"
@@ -149,15 +141,12 @@
 	currentApiConfigName, // kilocode_change
 }: ApiOptionsProps) => {
 	const { t } = useAppTranslation()
-<<<<<<< HEAD
 	const {
 		organizationAllowList,
 		uiKind, // kilocode_change
 		kilocodeDefaultModel,
+		cloudIsAuthenticated,
 	} = useExtensionState()
-=======
-	const { organizationAllowList, cloudIsAuthenticated } = useExtensionState()
->>>>>>> 81cba186
 
 	const [customHeaders, setCustomHeaders] = useState<[string, string][]>(() => {
 		const headers = apiConfiguration?.openAiHeaders || {}
