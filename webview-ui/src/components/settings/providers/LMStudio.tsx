import { useCallback, useState, useMemo, useEffect } from "react"
import { useEvent } from "react-use"
import { Trans } from "react-i18next"
import { Checkbox } from "vscrui"
import { VSCodeLink, VSCodeRadio, VSCodeRadioGroup, VSCodeTextField } from "@vscode/webview-ui-toolkit/react"

import type { ProviderSettings } from "@roo-code/types"

import { useAppTranslation } from "@src/i18n/TranslationContext"
import { ExtensionMessage } from "@roo/ExtensionMessage"
import { useRouterModels } from "@src/components/ui/hooks/useRouterModels"
import { vscode } from "@src/utils/vscode"

import { inputEventTransform } from "../transforms"
import { ModelRecord } from "@roo/api"

type LMStudioProps = {
	apiConfiguration: ProviderSettings
	setApiConfigurationField: (field: keyof ProviderSettings, value: ProviderSettings[keyof ProviderSettings]) => void
}

export const LMStudio = ({ apiConfiguration, setApiConfigurationField }: LMStudioProps) => {
	const { t } = useAppTranslation()

<<<<<<< HEAD
	const [lmStudioModels, setLmStudioModels] = useState<string[]>([])
	const routerModels = useRouterModels({ lmStudioBaseUrl: apiConfiguration.lmStudioBaseUrl }) // kilocode_change: query key
=======
	const [lmStudioModels, setLmStudioModels] = useState<ModelRecord>({})
	const routerModels = useRouterModels()
>>>>>>> c45896ab

	const handleInputChange = useCallback(
		<K extends keyof ProviderSettings, E>(
			field: K,
			transform: (event: E) => ProviderSettings[K] = inputEventTransform,
		) =>
			(event: E | Event) => {
				setApiConfigurationField(field, transform(event as E))
			},
		[setApiConfigurationField],
	)

	const onMessage = useCallback((event: MessageEvent) => {
		const message: ExtensionMessage = event.data

		switch (message.type) {
			case "lmStudioModels":
				{
					const newModels = message.lmStudioModels ?? {}
					setLmStudioModels(newModels)
				}
				break
		}
	}, [])

	useEvent("message", onMessage)

	// Refresh models on mount
	useEffect(() => {
		// Request fresh models - the handler now flushes cache automatically
		vscode.postMessage({ type: "requestLmStudioModels" })
	}, [])

	// Check if the selected model exists in the fetched models
	const modelNotAvailable = useMemo(() => {
		const selectedModel = apiConfiguration?.lmStudioModelId
		if (!selectedModel) return false

		// Check if model exists in local LM Studio models
		if (Object.keys(lmStudioModels).length > 0 && selectedModel in lmStudioModels) {
			return false // Model is available locally
		}

		// If we have router models data for LM Studio
		if (routerModels.data?.lmstudio) {
			const availableModels = Object.keys(routerModels.data.lmstudio)
			// Show warning if model is not in the list (regardless of how many models there are)
			return !availableModels.includes(selectedModel)
		}

		// If neither source has loaded yet, don't show warning
		return false
	}, [apiConfiguration?.lmStudioModelId, routerModels.data, lmStudioModels])

	// Check if the draft model exists
	const draftModelNotAvailable = useMemo(() => {
		const draftModel = apiConfiguration?.lmStudioDraftModelId
		if (!draftModel) return false

		// Check if model exists in local LM Studio models
		if (Object.keys(lmStudioModels).length > 0 && draftModel in lmStudioModels) {
			return false // Model is available locally
		}

		// If we have router models data for LM Studio
		if (routerModels.data?.lmstudio) {
			const availableModels = Object.keys(routerModels.data.lmstudio)
			// Show warning if model is not in the list (regardless of how many models there are)
			return !availableModels.includes(draftModel)
		}

		// If neither source has loaded yet, don't show warning
		return false
	}, [apiConfiguration?.lmStudioDraftModelId, routerModels.data, lmStudioModels])

	return (
		<>
			<VSCodeTextField
				value={apiConfiguration?.lmStudioBaseUrl || ""}
				type="url"
				onInput={handleInputChange("lmStudioBaseUrl")}
				placeholder={t("settings:defaults.lmStudioUrl")}
				className="w-full">
				<label className="block font-medium mb-1">{t("settings:providers.lmStudio.baseUrl")}</label>
			</VSCodeTextField>
			<VSCodeTextField
				value={apiConfiguration?.lmStudioModelId || ""}
				onInput={handleInputChange("lmStudioModelId")}
				placeholder={t("settings:placeholders.modelId.lmStudio")}
				className="w-full">
				<label className="block font-medium mb-1">{t("settings:providers.lmStudio.modelId")}</label>
			</VSCodeTextField>
			{modelNotAvailable && (
				<div className="flex flex-col gap-2 text-vscode-errorForeground text-sm">
					<div className="flex flex-row items-center gap-1">
						<div className="codicon codicon-close" />
						<div>
							{t("settings:validation.modelAvailability", { modelId: apiConfiguration?.lmStudioModelId })}
						</div>
					</div>
				</div>
			)}
			{Object.keys(lmStudioModels).length > 0 && (
				<VSCodeRadioGroup
					value={
						(apiConfiguration?.lmStudioModelId || "") in lmStudioModels
							? apiConfiguration?.lmStudioModelId
							: ""
					}
					onChange={handleInputChange("lmStudioModelId")}>
					{Object.keys(lmStudioModels).map((model) => (
						<VSCodeRadio key={model} value={model} checked={apiConfiguration?.lmStudioModelId === model}>
							{model}
						</VSCodeRadio>
					))}
				</VSCodeRadioGroup>
			)}
			<Checkbox
				checked={apiConfiguration?.lmStudioSpeculativeDecodingEnabled === true}
				onChange={(checked) => {
					setApiConfigurationField("lmStudioSpeculativeDecodingEnabled", checked)
				}}>
				{t("settings:providers.lmStudio.speculativeDecoding")}
			</Checkbox>
			{apiConfiguration?.lmStudioSpeculativeDecodingEnabled && (
				<>
					<div>
						<VSCodeTextField
							value={apiConfiguration?.lmStudioDraftModelId || ""}
							onInput={handleInputChange("lmStudioDraftModelId")}
							placeholder={t("settings:placeholders.modelId.lmStudioDraft")}
							className="w-full">
							<label className="block font-medium mb-1">
								{t("settings:providers.lmStudio.draftModelId")}
							</label>
						</VSCodeTextField>
						<div className="text-sm text-vscode-descriptionForeground">
							{t("settings:providers.lmStudio.draftModelDesc")}
						</div>
						{draftModelNotAvailable && (
							<div className="flex flex-col gap-2 text-vscode-errorForeground text-sm mt-2">
								<div className="flex flex-row items-center gap-1">
									<div className="codicon codicon-close" />
									<div>
										{t("settings:validation.modelAvailability", {
											modelId: apiConfiguration?.lmStudioDraftModelId,
										})}
									</div>
								</div>
							</div>
						)}
					</div>
					{Object.keys(lmStudioModels).length > 0 && (
						<>
							<div className="font-medium">{t("settings:providers.lmStudio.selectDraftModel")}</div>
							<VSCodeRadioGroup
								value={
									(apiConfiguration?.lmStudioDraftModelId || "") in lmStudioModels
										? apiConfiguration?.lmStudioDraftModelId
										: ""
								}
								onChange={handleInputChange("lmStudioDraftModelId")}>
								{Object.keys(lmStudioModels).map((model) => (
									<VSCodeRadio key={`draft-${model}`} value={model}>
										{model}
									</VSCodeRadio>
								))}
							</VSCodeRadioGroup>
							{Object.keys(lmStudioModels).length === 0 && (
								<div
									className="text-sm rounded-xs p-2"
									style={{
										backgroundColor: "var(--vscode-inputValidation-infoBackground)",
										border: "1px solid var(--vscode-inputValidation-infoBorder)",
										color: "var(--vscode-inputValidation-infoForeground)",
									}}>
									{t("settings:providers.lmStudio.noModelsFound")}
								</div>
							)}
						</>
					)}
				</>
			)}
			<div className="text-sm text-vscode-descriptionForeground">
				<Trans
					i18nKey="settings:providers.lmStudio.description"
					components={{
						a: <VSCodeLink href="https://lmstudio.ai/docs" />,
						b: <VSCodeLink href="https://lmstudio.ai/docs/basics/server" />,
						span: (
							<span className="text-vscode-errorForeground ml-1">
								<span className="font-medium">Note:</span>
							</span>
						),
					}}
				/>
			</div>
		</>
	)
}<|MERGE_RESOLUTION|>--- conflicted
+++ resolved
@@ -22,13 +22,8 @@
 export const LMStudio = ({ apiConfiguration, setApiConfigurationField }: LMStudioProps) => {
 	const { t } = useAppTranslation()
 
-<<<<<<< HEAD
-	const [lmStudioModels, setLmStudioModels] = useState<string[]>([])
+	const [lmStudioModels, setLmStudioModels] = useState<ModelRecord>({})
 	const routerModels = useRouterModels({ lmStudioBaseUrl: apiConfiguration.lmStudioBaseUrl }) // kilocode_change: query key
-=======
-	const [lmStudioModels, setLmStudioModels] = useState<ModelRecord>({})
-	const routerModels = useRouterModels()
->>>>>>> c45896ab
 
 	const handleInputChange = useCallback(
 		<K extends keyof ProviderSettings, E>(
