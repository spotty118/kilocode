{
	"number_format": {
		"thousand_suffix": "тыс",
		"million_suffix": "млн",
		"billion_suffix": "млрд"
	},
<<<<<<< HEAD
	"feedback": {
		"title": "Обратная связь",
		"description": "Мы будем рады услышать ваши отзывы или помочь с любыми проблемами, которые у вас возникают.",
		"githubIssues": "Сообщить о проблеме на GitHub",
		"githubDiscussions": "Присоединиться к обсуждениям на GitHub",
		"discord": "Присоединиться к нашему сообществу в Discord",
		"customerSupport": "Служба поддержки"
=======
	"answers": {
		"yes": "Да",
		"no": "Нет",
		"cancel": "Отмена",
		"remove": "Удалить",
		"keep": "Оставить"
>>>>>>> 23bbad04
	},
	"ui": {
		"search_placeholder": "Поиск..."
	},
	"mermaid": {
		"loading": "Создание диаграммы mermaid...",
		"render_error": "Не удалось отобразить диаграмму",
		"buttons": {
			"zoom": "Масштаб",
			"zoomIn": "Увеличить",
			"zoomOut": "Уменьшить",
			"copy": "Копировать",
			"save": "Сохранить изображение",
			"viewCode": "Посмотреть код",
			"viewDiagram": "Посмотреть диаграмму",
			"close": "Закрыть"
		},
		"modal": {
			"codeTitle": "Код Mermaid"
		},
		"tabs": {
			"diagram": "Диаграмма",
			"code": "Код"
		},
		"feedback": {
			"imageCopied": "Изображение скопировано в буфер обмена",
			"copyError": "Ошибка копирования изображения"
		}
	},
	"file": {
		"errors": {
			"invalidDataUri": "Неверный формат URI данных",
			"copyingImage": "Ошибка копирования изображения: {{error}}",
			"openingImage": "Ошибка открытия изображения: {{error}}",
			"pathNotExists": "Путь не существует: {{path}}",
			"couldNotOpen": "Не удалось открыть файл: {{error}}",
			"couldNotOpenGeneric": "Не удалось открыть файл!"
		},
		"success": {
			"imageDataUriCopied": "URI данных изображения скопирован в буфер обмена"
		}
	}
}<|MERGE_RESOLUTION|>--- conflicted
+++ resolved
@@ -4,7 +4,6 @@
 		"million_suffix": "млн",
 		"billion_suffix": "млрд"
 	},
-<<<<<<< HEAD
 	"feedback": {
 		"title": "Обратная связь",
 		"description": "Мы будем рады услышать ваши отзывы или помочь с любыми проблемами, которые у вас возникают.",
@@ -12,14 +11,13 @@
 		"githubDiscussions": "Присоединиться к обсуждениям на GitHub",
 		"discord": "Присоединиться к нашему сообществу в Discord",
 		"customerSupport": "Служба поддержки"
-=======
+	},
 	"answers": {
 		"yes": "Да",
 		"no": "Нет",
 		"cancel": "Отмена",
 		"remove": "Удалить",
 		"keep": "Оставить"
->>>>>>> 23bbad04
 	},
 	"ui": {
 		"search_placeholder": "Поиск..."
