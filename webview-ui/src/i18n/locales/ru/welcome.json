--- conflicted
+++ resolved
@@ -1,11 +1,6 @@
 {
-<<<<<<< HEAD
 	"greeting": "Привет, я Kilo Code!",
 	"introduction": "<strong>Kilo Code — ведущий автономный агент для программирования.</strong> Готовьтесь проектировать, писать код, отлаживать и повышать свою продуктивность так, как вы ещё не видели. Для продолжения работы Kilo Code требуется API-ключ.",
-=======
-	"greeting": "Добро пожаловать в Roo Code!",
-	"introduction": "С набором встроенных и расширяемых Режимов, Roo Code позволяет вам планировать, проектировать, писать код, отлаживать и повышать продуктивность как никогда раньше.",
->>>>>>> 653104b4
 	"notice": "Для начала работы этому расширению нужен провайдер API.",
 	"start": "Поехали!",
 	"routers": {
@@ -17,7 +12,7 @@
 			"description": "Унифицированный интерфейс для LLM"
 		}
 	},
-	"chooseProvider": "Для своей магии Roo нуждается в API-ключе.",
+	"chooseProvider": "Для своей магии Kilo Code нуждается в API-ключе.",
 	"startRouter": "Мы рекомендуем использовать маршрутизатор LLM:",
 	"startCustom": "Или вы можете использовать свой собственный API-ключ:",
 	"telemetry": {
