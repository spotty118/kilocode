--- conflicted
+++ resolved
@@ -787,15 +787,13 @@
 			"warningMissingKey": "⚠️ 图像生成需要 API 密钥，请在上方配置。",
 			"successConfigured": "✓ 图像生成已配置完成，可以使用"
 		},
-<<<<<<< HEAD
 		"INLINE_ASSIST": {
 			"name": "Autocomplete",
 			"description": "启用 Autocomplete 功能，在编辑器中直接提供快速代码建议和改进。包括针对性更改的快速任务（Cmd+I）和上下文改进的 Autocomplete。"
-=======
+		},
 		"RUN_SLASH_COMMAND": {
 			"name": "启用模型发起的斜杠命令",
-			"description": "启用后 Roo 可运行斜杠命令执行工作流程。"
->>>>>>> 173acdb1
+			"description": "启用后 Kilo Code 可运行斜杠命令执行工作流程。"
 		}
 	},
 	"promptCaching": {
