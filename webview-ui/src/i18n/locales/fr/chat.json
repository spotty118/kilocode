--- conflicted
+++ resolved
@@ -142,18 +142,13 @@
 		"didSwitchWithReason": "Kilo Code est passé au mode <code>{{mode}}</code> car : {{reason}}"
 	},
 	"subtasks": {
-<<<<<<< HEAD
 		"wantsToCreate": "Kilo Code veut créer une nouvelle sous-tâche en mode <code>{{mode}}</code> :",
-		"wantsToFinish": "Kilo Code veut terminer cette sous-tâche"
-=======
-		"wantsToCreate": "Roo veut créer une nouvelle sous-tâche en mode <code>{{mode}}</code> :",
-		"wantsToFinish": "Roo veut terminer cette sous-tâche",
+		"wantsToFinish": "Kilo Code veut terminer cette sous-tâche",
 		"newTaskContent": "Instructions de la sous-tâche",
 		"completionContent": "Sous-tâche terminée",
 		"resultContent": "Résultats de la sous-tâche",
 		"defaultResult": "Veuillez continuer avec la tâche suivante.",
 		"completionInstructions": "Sous-tâche terminée ! Vous pouvez examiner les résultats et suggérer des corrections ou les prochaines étapes. Si tout semble bon, confirmez pour retourner le résultat à la tâche parente."
->>>>>>> 91f4a862
 	},
 	"questions": {
 		"hasQuestion": "Kilo Code a une question :"
