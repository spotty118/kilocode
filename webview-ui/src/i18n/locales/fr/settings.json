{
	"common": {
		"save": "Enregistrer",
		"done": "Terminé",
		"cancel": "Annuler",
		"reset": "Réinitialiser",
		"select": "Sélectionner",
		"add": "Ajouter un en-tête",
		"remove": "Supprimer"
	},
	"header": {
		"title": "Paramètres",
		"saveButtonTooltip": "Enregistrer les modifications",
		"nothingChangedTooltip": "Rien n'a changé",
		"doneButtonTooltip": "Ignorer les modifications non enregistrées et fermer le panneau des paramètres"
	},
	"unsavedChangesDialog": {
		"title": "Modifications non enregistrées",
		"description": "Voulez-vous ignorer les modifications et continuer ?",
		"cancelButton": "Annuler",
		"discardButton": "Ignorer les modifications"
	},
	"sections": {
		"providers": "Fournisseurs",
		"autoApprove": "Auto-approbation",
		"browser": "Accès ordinateur",
		"checkpoints": "Points de contrôle",
		"notifications": "Notifications",
		"contextManagement": "Contexte",
		"terminal": "Terminal",
		"prompts": "Invites",
		"experimental": "Expérimental",
		"language": "Langue",
		"about": "À propos de Kilo Code"
	},
	"prompts": {
		"description": "Configurez les invites de support utilisées pour les actions rapides comme l'amélioration des invites, l'explication du code et la résolution des problèmes. Ces invites aident Roo à fournir une meilleure assistance pour les tâches de développement courantes."
	},
	"codeIndex": {
		"title": "Indexation de la base de code",
		"enableLabel": "Activer l'indexation de la base de code",
		"enableDescription": "<0>L'indexation de la base de code</0> est une fonctionnalité expérimentale qui crée un index de recherche sémantique de votre projet en utilisant des embeddings IA. Cela permet à Kilo Code de mieux comprendre et naviguer dans de grandes bases de code en trouvant du code pertinent basé sur le sens plutôt que seulement sur des mots-clés.",
		"providerLabel": "Fournisseur d'embeddings",
		"selectProviderPlaceholder": "Sélectionner un fournisseur",
		"openaiProvider": "OpenAI",
		"ollamaProvider": "Ollama",
		"openaiKeyLabel": "Clé OpenAI :",
		"modelLabel": "Modèle",
		"selectModelPlaceholder": "Sélectionner un modèle",
		"ollamaUrlLabel": "URL Ollama :",
		"qdrantUrlLabel": "URL Qdrant",
		"qdrantKeyLabel": "Clé Qdrant :",
		"startIndexingButton": "Démarrer l'indexation",
		"clearIndexDataButton": "Effacer les données d'index",
		"unsavedSettingsMessage": "Merci d'enregistrer tes paramètres avant de démarrer le processus d'indexation.",
		"clearDataDialog": {
			"title": "Êtes-vous sûr ?",
			"description": "Cette action ne peut pas être annulée. Cela supprimera définitivement les données d'index de votre base de code.",
			"cancelButton": "Annuler",
			"confirmButton": "Effacer les données"
		}
	},
	"autoApprove": {
		"description": "Permettre à Kilo Code d'effectuer automatiquement des opérations sans requérir d'approbation. Activez ces paramètres uniquement si vous faites entièrement confiance à l'IA et que vous comprenez les risques de sécurité associés.",
		"readOnly": {
			"label": "Lecture",
			"description": "Lorsque cette option est activée, Kilo Code affichera automatiquement le contenu des répertoires et lira les fichiers sans que vous ayez à cliquer sur le bouton Approuver.",
			"outsideWorkspace": {
				"label": "Inclure les fichiers en dehors de l'espace de travail",
				"description": "Permettre à Kilo Code de lire des fichiers en dehors de l'espace de travail actuel sans nécessiter d'approbation."
			}
		},
		"write": {
			"label": "Écriture",
			"description": "Créer et modifier automatiquement des fichiers sans nécessiter d'approbation",
			"delayLabel": "Délai après les écritures pour permettre aux diagnostics de détecter les problèmes potentiels",
			"outsideWorkspace": {
				"label": "Inclure les fichiers en dehors de l'espace de travail",
				"description": "Permettre à Kilo Code de créer et modifier des fichiers en dehors de l'espace de travail actuel sans nécessiter d'approbation."
			}
		},
		"browser": {
			"label": "Navigateur",
			"description": "Effectuer automatiquement des actions du navigateur sans nécessiter d'approbation. Remarque : S'applique uniquement lorsque le modèle prend en charge l'utilisation de l'ordinateur"
		},
		"retry": {
			"label": "Réessayer",
			"description": "Réessayer automatiquement les requêtes API échouées lorsque le serveur renvoie une réponse d'erreur",
			"delayLabel": "Délai avant de réessayer la requête"
		},
		"mcp": {
			"label": "MCP",
			"description": "Activer l'approbation automatique des outils MCP individuels dans la vue des serveurs MCP (nécessite à la fois ce paramètre et la case à cocher \"Toujours autoriser\" de l'outil)"
		},
		"modeSwitch": {
			"label": "Mode",
			"description": "Basculer automatiquement entre différents modes sans nécessiter d'approbation"
		},
		"subtasks": {
			"label": "Sous-tâches",
			"description": "Permettre la création et l'achèvement des sous-tâches sans nécessiter d'approbation"
		},
		"execute": {
			"label": "Exécuter",
			"description": "Exécuter automatiquement les commandes de terminal autorisées sans nécessiter d'approbation",
			"allowedCommands": "Commandes auto-exécutables autorisées",
			"allowedCommandsDescription": "Préfixes de commandes qui peuvent être auto-exécutés lorsque \"Toujours approuver les opérations d'exécution\" est activé. Ajoutez * pour autoriser toutes les commandes (à utiliser avec précaution).",
			"commandPlaceholder": "Entrez le préfixe de commande (ex. 'git ')",
			"addButton": "Ajouter"
		},
		"showMenu": {
			"label": "Afficher le menu d'approbation automatique dans la vue de chat",
			"description": "Lorsque cette option est activée, le menu d'approbation automatique sera affiché en bas de la vue de chat, permettant un accès rapide aux paramètres d'approbation automatique"
		},
		"apiRequestLimit": {
			"title": "Requêtes maximales",
			"description": "Effectuer automatiquement ce nombre de requêtes API avant de demander l'approbation pour continuer la tâche.",
			"unlimited": "Illimité"
		}
	},
	"providers": {
		"providerDocumentation": "Documentation {{provider}}",
		"configProfile": "Profil de configuration",
		"description": "Enregistrez différentes configurations d'API pour basculer rapidement entre les fournisseurs et les paramètres.",
		"apiProvider": "Fournisseur d'API",
		"model": "Modèle",
		"nameEmpty": "Le nom ne peut pas être vide",
		"nameExists": "Un profil avec ce nom existe déjà",
		"deleteProfile": "Supprimer le profil",
		"invalidArnFormat": "Format ARN invalide. Veuillez vérifier les exemples ci-dessus.",
		"enterNewName": "Entrez un nouveau nom",
		"addProfile": "Ajouter un profil",
		"renameProfile": "Renommer le profil",
		"newProfile": "Nouveau profil de configuration",
		"enterProfileName": "Entrez le nom du profil",
		"createProfile": "Créer un profil",
		"cannotDeleteOnlyProfile": "Impossible de supprimer le seul profil",
		"searchPlaceholder": "Rechercher des profils",
		"noMatchFound": "Aucun profil correspondant trouvé",
		"vscodeLmDescription": "L'API du modèle de langage VS Code vous permet d'exécuter des modèles fournis par d'autres extensions VS Code (y compris, mais sans s'y limiter, GitHub Copilot). Le moyen le plus simple de commencer est d'installer les extensions Copilot et Copilot Chat depuis le VS Code Marketplace.",
		"awsCustomArnUse": "Entrez un ARN Amazon Bedrock valide pour le modèle que vous souhaitez utiliser. Exemples de format :",
		"awsCustomArnDesc": "Assurez-vous que la région dans l'ARN correspond à la région AWS sélectionnée ci-dessus.",
		"openRouterApiKey": "Clé API OpenRouter",
		"getOpenRouterApiKey": "Obtenir la clé API OpenRouter",
		"apiKeyStorageNotice": "Les clés API sont stockées en toute sécurité dans le stockage sécurisé de VSCode",
		"glamaApiKey": "Clé API Glama",
		"getGlamaApiKey": "Obtenir la clé API Glama",
		"useCustomBaseUrl": "Utiliser une URL de base personnalisée",
		"useReasoning": "Activer le raisonnement",
		"useHostHeader": "Utiliser un en-tête Host personnalisé",
		"useLegacyFormat": "Utiliser le format API OpenAI hérité",
		"customHeaders": "En-têtes personnalisés",
		"headerName": "Nom de l'en-tête",
		"headerValue": "Valeur de l'en-tête",
		"noCustomHeaders": "Aucun en-tête personnalisé défini. Cliquez sur le bouton + pour en ajouter un.",
		"requestyApiKey": "Clé API Requesty",
		"refreshModels": {
			"label": "Actualiser les modèles",
			"hint": "Veuillez rouvrir les paramètres pour voir les modèles les plus récents.",
			"loading": "Actualisation de la liste des modèles...",
			"success": "Liste des modèles actualisée avec succès !",
			"error": "Échec de l'actualisation de la liste des modèles. Veuillez réessayer."
		},
		"getRequestyApiKey": "Obtenir la clé API Requesty",
		"openRouterTransformsText": "Compresser les prompts et chaînes de messages à la taille du contexte (<a>Transformations OpenRouter</a>)",
		"anthropicApiKey": "Clé API Anthropic",
		"getAnthropicApiKey": "Obtenir la clé API Anthropic",
		"anthropicUseAuthToken": "Passer la clé API Anthropic comme en-tête d'autorisation au lieu de X-Api-Key",
		"chutesApiKey": "Clé API Chutes",
		"getChutesApiKey": "Obtenir la clé API Chutes",
		"deepSeekApiKey": "Clé API DeepSeek",
		"getDeepSeekApiKey": "Obtenir la clé API DeepSeek",
		"geminiApiKey": "Clé API Gemini",
		"getGroqApiKey": "Obtenir la clé API Groq",
		"groqApiKey": "Clé API Groq",
		"getGeminiApiKey": "Obtenir la clé API Gemini",
		"openAiApiKey": "Clé API OpenAI",
		"apiKey": "Clé API",
		"openAiBaseUrl": "URL de base",
		"getOpenAiApiKey": "Obtenir la clé API OpenAI",
		"mistralApiKey": "Clé API Mistral",
		"getMistralApiKey": "Obtenir la clé API Mistral / Codestral",
		"codestralBaseUrl": "URL de base Codestral (Optionnel)",
		"codestralBaseUrlDesc": "Définir une URL alternative pour le modèle Codestral.",
		"xaiApiKey": "Clé API xAI",
		"getXaiApiKey": "Obtenir la clé API xAI",
		"litellmApiKey": "Clé API LiteLLM",
		"litellmBaseUrl": "URL de base LiteLLM",
		"awsCredentials": "Identifiants AWS",
		"awsProfile": "Profil AWS",
		"awsProfileName": "Nom du profil AWS",
		"awsAccessKey": "Clé d'accès AWS",
		"awsSecretKey": "Clé secrète AWS",
		"awsSessionToken": "Jeton de session AWS",
		"awsRegion": "Région AWS",
		"awsCrossRegion": "Utiliser l'inférence inter-régions",
		"awsBedrockVpc": {
			"useCustomVpcEndpoint": "Utiliser un point de terminaison VPC personnalisé",
			"vpcEndpointUrlPlaceholder": "Entrer l'URL du point de terminaison VPC (optionnel)",
			"examples": "Exemples :"
		},
		"enablePromptCaching": "Activer la mise en cache des prompts",
		"enablePromptCachingTitle": "Activer la mise en cache des prompts pour améliorer les performances et réduire les coûts pour les modèles pris en charge.",
		"cacheUsageNote": "Remarque : Si vous ne voyez pas l'utilisation du cache, essayez de sélectionner un modèle différent puis de sélectionner à nouveau votre modèle souhaité.",
		"vscodeLmModel": "Modèle de langage",
		"vscodeLmWarning": "Remarque : Il s'agit d'une intégration très expérimentale et le support des fournisseurs variera. Si vous recevez une erreur concernant un modèle non pris en charge, c'est un problème du côté du fournisseur.",
		"googleCloudSetup": {
			"title": "Pour utiliser Google Cloud Vertex AI, vous devez :",
			"step1": "1. Créer un compte Google Cloud, activer l'API Vertex AI et activer les modèles Claude souhaités.",
			"step2": "2. Installer Google Cloud CLI et configurer les identifiants par défaut de l'application.",
			"step3": "3. Ou créer un compte de service avec des identifiants."
		},
		"googleCloudCredentials": "Identifiants Google Cloud",
		"googleCloudKeyFile": "Chemin du fichier de clé Google Cloud",
		"googleCloudProjectId": "ID du projet Google Cloud",
		"googleCloudRegion": "Région Google Cloud",
		"lmStudio": {
			"baseUrl": "URL de base (optionnel)",
			"modelId": "ID du modèle",
			"speculativeDecoding": "Activer le décodage spéculatif",
			"draftModelId": "ID du modèle brouillon",
			"draftModelDesc": "Le modèle brouillon doit être de la même famille de modèles pour que le décodage spéculatif fonctionne correctement.",
			"selectDraftModel": "Sélectionner le modèle brouillon",
			"noModelsFound": "Aucun modèle brouillon trouvé. Veuillez vous assurer que LM Studio est en cours d'exécution avec le mode serveur activé.",
			"description": "LM Studio vous permet d'exécuter des modèles localement sur votre ordinateur. Pour obtenir des instructions sur la mise en route, consultez leur <a>guide de démarrage rapide</a>. Vous devrez également démarrer la fonction <b>serveur local</b> de LM Studio pour l'utiliser avec cette extension. <span>Remarque :</span> Kilo Code utilise des prompts complexes et fonctionne mieux avec les modèles Claude. Les modèles moins performants peuvent ne pas fonctionner comme prévu."
		},
		"ollama": {
			"baseUrl": "URL de base (optionnel)",
			"modelId": "ID du modèle",
			"description": "Ollama vous permet d'exécuter des modèles localement sur votre ordinateur. Pour obtenir des instructions sur la mise en route, consultez le guide de démarrage rapide.",
			"warning": "Remarque : Kilo Code utilise des prompts complexes et fonctionne mieux avec les modèles Claude. Les modèles moins performants peuvent ne pas fonctionner comme prévu."
		},
		"unboundApiKey": "Clé API Unbound",
		"getUnboundApiKey": "Obtenir la clé API Unbound",
		"unboundRefreshModelsSuccess": "Liste des modèles mise à jour ! Vous pouvez maintenant sélectionner parmi les derniers modèles.",
		"unboundInvalidApiKey": "Clé API invalide. Veuillez vérifier votre clé API et réessayer.",
		"humanRelay": {
			"description": "Aucune clé API n'est requise, mais l'utilisateur doit aider à copier et coller les informations dans le chat web de l'IA.",
			"instructions": "Pendant l'utilisation, une boîte de dialogue apparaîtra et le message actuel sera automatiquement copié dans le presse-papiers. Vous devez le coller dans les versions web de l'IA (comme ChatGPT ou Claude), puis copier la réponse de l'IA dans la boîte de dialogue et cliquer sur le bouton de confirmation."
		},
		"openRouter": {
			"providerRouting": {
				"title": "Routage des fournisseurs OpenRouter",
				"description": "OpenRouter dirige les requêtes vers les meilleurs fournisseurs disponibles pour votre modèle. Par défaut, les requêtes sont équilibrées entre les principaux fournisseurs pour maximiser la disponibilité. Cependant, vous pouvez choisir un fournisseur spécifique à utiliser pour ce modèle.",
				"learnMore": "En savoir plus sur le routage des fournisseurs"
			}
		},
		"customModel": {
			"capabilities": "Configurez les capacités et les prix pour votre modèle personnalisé compatible OpenAI. Soyez prudent lors de la spécification des capacités du modèle, car elles peuvent affecter le fonctionnement de Kilo Code.",
			"maxTokens": {
				"label": "Tokens de sortie maximum",
				"description": "Nombre maximum de tokens que le modèle peut générer dans une réponse. (Spécifiez -1 pour permettre au serveur de définir les tokens maximum.)"
			},
			"contextWindow": {
				"label": "Taille de la fenêtre de contexte",
				"description": "Total des tokens (entrée + sortie) que le modèle peut traiter."
			},
			"imageSupport": {
				"label": "Support des images",
				"description": "Ce modèle est-il capable de traiter et de comprendre les images ?"
			},
			"computerUse": {
				"label": "Utilisation de l'ordinateur",
				"description": "Ce modèle est-il capable d'interagir avec un navigateur ? (ex. Claude 3.7 Sonnet)"
			},
			"promptCache": {
				"label": "Mise en cache des prompts",
				"description": "Ce modèle est-il capable de mettre en cache les prompts ?"
			},
			"pricing": {
				"input": {
					"label": "Prix d'entrée",
					"description": "Coût par million de tokens dans l'entrée/prompt. Cela affecte le coût d'envoi du contexte et des instructions au modèle."
				},
				"output": {
					"label": "Prix de sortie",
					"description": "Coût par million de tokens dans la réponse du modèle. Cela affecte le coût du contenu généré et des complétions."
				},
				"cacheReads": {
					"label": "Prix des lectures de cache",
					"description": "Coût par million de tokens pour la lecture depuis le cache. C'est le prix facturé lors de la récupération d'une réponse mise en cache."
				},
				"cacheWrites": {
					"label": "Prix des écritures de cache",
					"description": "Coût par million de tokens pour l'écriture dans le cache. C'est le prix facturé lors de la première mise en cache d'un prompt."
				}
			},
			"resetDefaults": "Réinitialiser les valeurs par défaut"
		},
		"rateLimitSeconds": {
			"label": "Limite de débit",
			"description": "Temps minimum entre les requêtes API."
		},
		"reasoningEffort": {
			"label": "Effort de raisonnement du modèle",
			"high": "Élevé",
			"medium": "Moyen",
			"low": "Faible"
		},
		"setReasoningLevel": "Activer l'effort de raisonnement"
	},
	"browser": {
		"enable": {
			"label": "Activer l'outil de navigateur",
			"description": "Lorsque cette option est activée, Kilo Code peut utiliser un navigateur pour interagir avec des sites web lors de l'utilisation de modèles qui prennent en charge l'utilisation de l'ordinateur. <0>En savoir plus</0>"
		},
		"viewport": {
			"label": "Taille de la fenêtre d'affichage",
			"description": "Sélectionnez la taille de la fenêtre d'affichage pour les interactions du navigateur. Cela affecte la façon dont les sites web sont affichés et dont on interagit avec eux.",
			"options": {
				"largeDesktop": "Grand bureau (1280x800)",
				"smallDesktop": "Petit bureau (900x600)",
				"tablet": "Tablette (768x1024)",
				"mobile": "Mobile (360x640)"
			}
		},
		"screenshotQuality": {
			"label": "Qualité des captures d'écran",
			"description": "Ajustez la qualité WebP des captures d'écran du navigateur. Des valeurs plus élevées fournissent des captures plus claires mais augmentent l'utilisation de token."
		},
		"remote": {
			"label": "Utiliser une connexion de navigateur distant",
			"description": "Se connecter à un navigateur Chrome exécuté avec le débogage à distance activé (--remote-debugging-port=9222).",
			"urlPlaceholder": "URL personnalisée (ex. http://localhost:9222)",
			"testButton": "Tester la connexion",
			"testingButton": "Test en cours...",
			"instructions": "Entrez l'adresse hôte du protocole DevTools ou laissez vide pour découvrir automatiquement les instances Chrome locales. Le bouton Tester la connexion essaiera l'URL personnalisée si fournie, ou découvrira automatiquement si le champ est vide."
		}
	},
	"checkpoints": {
		"enable": {
			"label": "Activer les points de contrôle automatiques",
			"description": "Lorsque cette option est activée, Kilo Code créera automatiquement des points de contrôle pendant l'exécution des tâches, facilitant la révision des modifications ou le retour à des états antérieurs. <0>En savoir plus</0>"
		}
	},
	"notifications": {
		"sound": {
			"label": "Activer les effets sonores",
			"description": "Lorsque cette option est activée, Kilo Code jouera des effets sonores pour les notifications et les événements.",
			"volumeLabel": "Volume"
		},
		"tts": {
			"label": "Activer la synthèse vocale",
			"description": "Lorsque cette option est activée, Kilo Code lira ses réponses à haute voix en utilisant la synthèse vocale.",
			"speedLabel": "Vitesse"
		}
	},
	"contextManagement": {
		"description": "Contrôlez quelles informations sont incluses dans la fenêtre de contexte de l'IA, affectant l'utilisation de token et la qualité des réponses",
		"autoCondenseContextPercent": {
			"label": "Seuil de déclenchement de la condensation intelligente du contexte",
			"description": "Lorsque la fenêtre de contexte atteint ce seuil, Roo la condensera automatiquement."
		},
		"condensingApiConfiguration": {
			"label": "Configuration API pour la condensation du contexte",
			"description": "Sélectionnez quelle configuration API utiliser pour les opérations de condensation du contexte. Laissez non sélectionné pour utiliser la configuration active actuelle.",
			"useCurrentConfig": "Par défaut"
		},
		"customCondensingPrompt": {
			"label": "Prompt personnalisé de condensation du contexte",
			"description": "Personnalisez le prompt système utilisé pour la condensation du contexte. Laissez vide pour utiliser le prompt par défaut.",
			"placeholder": "Entrez votre prompt de condensation personnalisé ici...\n\nVous pouvez utiliser la même structure que le prompt par défaut :\n- Conversation précédente\n- Travail en cours\n- Concepts techniques clés\n- Fichiers et code pertinents\n- Résolution de problèmes\n- Tâches en attente et prochaines étapes",
			"reset": "Réinitialiser par défaut",
			"hint": "Vide = utiliser le prompt par défaut"
		},
		"autoCondenseContext": {
			"name": "Déclencher automatiquement la condensation intelligente du contexte"
		},
		"openTabs": {
			"label": "Limite de contexte des onglets ouverts",
			"description": "Nombre maximum d'onglets VSCode ouverts à inclure dans le contexte. Des valeurs plus élevées fournissent plus de contexte mais augmentent l'utilisation de token."
		},
		"workspaceFiles": {
			"label": "Limite de contexte des fichiers de l'espace de travail",
			"description": "Nombre maximum de fichiers à inclure dans les détails du répertoire de travail actuel. Des valeurs plus élevées fournissent plus de contexte mais augmentent l'utilisation de token."
		},
		"rooignore": {
			"label": "Afficher les fichiers .kilocodeignore dans les listes et recherches",
			"description": "Lorsque cette option est activée, les fichiers correspondant aux modèles dans .kilocodeignore seront affichés dans les listes avec un symbole de cadenas. Lorsqu'elle est désactivée, ces fichiers seront complètement masqués des listes de fichiers et des recherches."
		},
		"maxReadFile": {
			"label": "Seuil d'auto-troncature de lecture de fichier",
			"description": "Kilo Code lit ce nombre de lignes lorsque le modèle omet les valeurs de début/fin. Si ce nombre est inférieur au total du fichier, Kilo Code génère un index des numéros de ligne des définitions de code. Cas spéciaux : -1 indique à Kilo Code de lire le fichier entier (sans indexation), et 0 indique de ne lire aucune ligne et de fournir uniquement les index de ligne pour un contexte minimal. Des valeurs plus basses minimisent l'utilisation initiale du contexte, permettant des lectures ultérieures de plages de lignes précises. Les requêtes avec début/fin explicites ne sont pas limitées par ce paramètre.",
			"lines": "lignes",
			"always_full_read": "Toujours lire le fichier entier"
		},
		"maxConcurrentFileReads": {
			"label": "Limite de lectures simultanées",
			"description": "Nombre maximum de fichiers que l'outil 'read_file' peut traiter simultanément. Des valeurs plus élevées peuvent accélérer la lecture de plusieurs petits fichiers mais augmentent l'utilisation de la mémoire."
		}
	},
	"terminal": {
		"basic": {
			"label": "Paramètres du terminal : Base",
			"description": "Paramètres de base du terminal"
		},
		"advanced": {
			"label": "Paramètres du terminal : Avancé",
			"description": "Les options suivantes peuvent nécessiter un redémarrage du terminal pour appliquer le paramètre."
		},
		"outputLineLimit": {
			"label": "Limite de sortie du terminal",
			"description": "Nombre maximum de lignes à inclure dans la sortie du terminal lors de l'exécution de commandes. Lorsque ce nombre est dépassé, les lignes seront supprimées du milieu, économisant des token. <0>En savoir plus</0>"
		},
		"shellIntegrationTimeout": {
			"label": "Délai d'intégration du shell du terminal",
			"description": "Temps maximum d'attente pour l'initialisation de l'intégration du shell avant d'exécuter des commandes. Pour les utilisateurs avec des temps de démarrage de shell longs, cette valeur peut nécessiter d'être augmentée si vous voyez des erreurs \"Shell Integration Unavailable\" dans le terminal. <0>En savoir plus</0>"
		},
		"shellIntegrationDisabled": {
			"label": "Désactiver l'intégration du shell du terminal",
			"description": "Active ceci si les commandes du terminal ne fonctionnent pas correctement ou si tu vois des erreurs 'Shell Integration Unavailable'. Cela utilise une méthode plus simple pour exécuter les commandes, en contournant certaines fonctionnalités avancées du terminal. <0>En savoir plus</0>"
		},
		"commandDelay": {
			"label": "Délai de commande du terminal",
			"description": "Délai en millisecondes à ajouter après l'exécution de la commande. Le paramètre par défaut de 0 désactive complètement le délai. Cela peut aider à garantir que la sortie de la commande est entièrement capturée dans les terminaux avec des problèmes de synchronisation. Dans la plupart des terminaux, cela est implémenté en définissant `PROMPT_COMMAND='sleep N'` et Powershell ajoute `start-sleep` à la fin de chaque commande. À l'origine, c'était une solution pour le bug VSCode#237208 et peut ne pas être nécessaire. <0>En savoir plus</0>"
		},
		"compressProgressBar": {
			"label": "Compresser la sortie des barres de progression",
			"description": "Lorsque activé, traite la sortie du terminal avec des retours chariot (\\r) pour simuler l'affichage d'un terminal réel. Cela supprime les états intermédiaires des barres de progression, ne conservant que l'état final, ce qui économise de l'espace de contexte pour des informations plus pertinentes. <0>En savoir plus</0>"
		},
		"powershellCounter": {
			"label": "Activer le contournement du compteur PowerShell",
			"description": "Lorsqu'activé, ajoute un compteur aux commandes PowerShell pour assurer une exécution correcte des commandes. Cela aide avec les terminaux PowerShell qui peuvent avoir des problèmes de capture de sortie. <0>En savoir plus</0>"
		},
		"zshClearEolMark": {
			"label": "Effacer la marque de fin de ligne ZSH",
			"description": "Lorsqu'activé, efface la marque de fin de ligne ZSH en définissant PROMPT_EOL_MARK=''. Cela évite les problèmes d'interprétation de la sortie des commandes lorsqu'elle se termine par des caractères spéciaux comme '%'. <0>En savoir plus</0>"
		},
		"zshOhMy": {
			"label": "Activer l'intégration Oh My Zsh",
			"description": "Lorsqu'activé, définit ITERM_SHELL_INTEGRATION_INSTALLED=Yes pour activer les fonctionnalités d'intégration du shell Oh My Zsh. L'application de ce paramètre peut nécessiter le redémarrage de l'IDE. <0>En savoir plus</0>"
		},
		"zshP10k": {
			"label": "Activer l'intégration Powerlevel10k",
			"description": "Lorsqu'activé, définit POWERLEVEL9K_TERM_SHELL_INTEGRATION=true pour activer les fonctionnalités d'intégration du shell Powerlevel10k. <0>En savoir plus</0>"
		},
		"zdotdir": {
			"label": "Activer la gestion ZDOTDIR",
			"description": "Lorsque activé, crée un répertoire temporaire pour ZDOTDIR afin de gérer correctement l'intégration du shell zsh. Cela garantit le bon fonctionnement de l'intégration du shell VSCode avec zsh tout en préservant votre configuration zsh. <0>En savoir plus</0>"
		},
		"inheritEnv": {
			"label": "Hériter des variables d'environnement",
			"description": "Lorsqu'activé, le terminal hérite des variables d'environnement du processus parent VSCode, comme les paramètres d'intégration du shell définis dans le profil utilisateur. Cela bascule directement le paramètre global VSCode `terminal.integrated.inheritEnv`. <0>En savoir plus</0>"
		}
	},
	"advanced": {
		"diff": {
			"label": "Activer l'édition via des diffs",
			"description": "Lorsque cette option est activée, Kilo Code pourra éditer des fichiers plus rapidement et rejettera automatiquement les écritures de fichiers complets tronqués. Fonctionne mieux avec le dernier modèle Claude 4 Sonnet.",
			"strategy": {
				"label": "Stratégie de diff",
				"options": {
					"standard": "Standard (Bloc unique)",
					"multiBlock": "Expérimental : Diff multi-blocs",
					"unified": "Expérimental : Diff unifié"
				},
				"descriptions": {
					"standard": "La stratégie de diff standard applique les modifications à un seul bloc de code à la fois.",
					"unified": "La stratégie de diff unifié prend plusieurs approches pour appliquer les diffs et choisit la meilleure approche.",
					"multiBlock": "La stratégie de diff multi-blocs permet de mettre à jour plusieurs blocs de code dans un fichier en une seule requête."
				}
			},
			"matchPrecision": {
				"label": "Précision de correspondance",
				"description": "Ce curseur contrôle la précision avec laquelle les sections de code doivent correspondre lors de l'application des diffs. Des valeurs plus basses permettent des correspondances plus flexibles mais augmentent le risque de remplacements incorrects. Utilisez des valeurs inférieures à 100 % avec une extrême prudence."
			}
		}
	},
	"experimental": {
<<<<<<< HEAD
		"autoCondenseContextPercent": {
			"label": "Seuil pour déclencher la condensation intelligente du contexte",
			"description": "Lorsque la fenêtre de contexte atteint ce seuil, Kilo Code la condensera automatiquement."
		},
		"condensingApiConfiguration": {
			"label": "Configuration API pour la condensation du contexte",
			"description": "Sélectionnez quelle configuration API utiliser pour les opérations de condensation du contexte. Laissez non sélectionné pour utiliser la configuration active actuelle.",
			"useCurrentConfig": "Utiliser la configuration actuelle"
		},
		"customCondensingPrompt": {
			"label": "Prompt personnalisé pour la condensation du contexte",
			"description": "Personnalisez le prompt système utilisé pour la condensation du contexte. Laissez vide pour utiliser le prompt par défaut.",
			"placeholder": "Entrez votre prompt de condensation personnalisé ici...\n\nVous pouvez utiliser la même structure que le prompt par défaut :\n- Conversation précédente\n- Travail actuel\n- Concepts techniques clés\n- Fichiers et code pertinents\n- Résolution de problèmes\n- Tâches en attente et prochaines étapes",
			"reset": "Réinitialiser par défaut",
			"hint": "Vide = utiliser le prompt par défaut"
		},
		"AUTO_CONDENSE_CONTEXT": {
			"name": "Déclencher automatiquement la condensation intelligente du contexte",
			"description": "La condensation intelligente du contexte utilise un appel LLM pour résumer la conversation passée lorsque la fenêtre de contexte de la tâche atteint un seuil prédéfini, plutôt que de supprimer les anciens messages lorsque le contexte est plein."
		},
=======
>>>>>>> 69f72002
		"DIFF_STRATEGY_UNIFIED": {
			"name": "Utiliser la stratégie diff unifiée expérimentale",
			"description": "Activer la stratégie diff unifiée expérimentale. Cette stratégie pourrait réduire le nombre de tentatives causées par des erreurs de modèle, mais peut provoquer des comportements inattendus ou des modifications incorrectes. Activez-la uniquement si vous comprenez les risques et êtes prêt à examiner attentivement tous les changements."
		},
		"SEARCH_AND_REPLACE": {
			"name": "Utiliser l'outil de recherche et remplacement expérimental",
			"description": "Activer l'outil de recherche et remplacement expérimental, permettant à Kilo Code de remplacer plusieurs occurrences d'un terme de recherche en une seule requête."
		},
		"INSERT_BLOCK": {
			"name": "Utiliser l'outil d'insertion de contenu expérimental",
			"description": "Activer l'outil d'insertion de contenu expérimental, permettant à Kilo Code d'insérer du contenu à des numéros de ligne spécifiques sans avoir besoin de créer un diff."
		},
		"POWER_STEERING": {
			"name": "Utiliser le mode \"direction assistée\" expérimental",
			"description": "Lorsqu'il est activé, Kilo Code rappellera plus fréquemment au modèle les détails de sa définition de mode actuelle. Cela conduira à une adhérence plus forte aux définitions de rôles et aux instructions personnalisées, mais utilisera plus de tokens par message."
		},
		"AUTOCOMPLETE": {
			"name": "Utiliser la fonctionnalité expérimentale de \"saisie semi-automatique\"",
			"description": "Lorsque cette option est activée, Kilo Code fournira des suggestions de code en ligne pendant que vous tapez."
		},
		"MULTI_SEARCH_AND_REPLACE": {
			"name": "Utiliser l'outil diff multi-blocs expérimental",
<<<<<<< HEAD
			"description": "Lorsqu'il est activé, Kilo Code utilisera l'outil diff multi-blocs. Cela tentera de mettre à jour plusieurs blocs de code dans le fichier en une seule requête."
=======
			"description": "Lorsqu'il est activé, Roo utilisera l'outil diff multi-blocs. Cela tentera de mettre à jour plusieurs blocs de code dans le fichier en une seule requête."
		},
		"CONCURRENT_FILE_READS": {
			"name": "Activer la lecture simultanée de fichiers",
			"description": "Lorsqu'activé, Roo peut lire plusieurs fichiers dans une seule requête (jusqu'à 15 fichiers). Lorsque désactivé, Roo doit lire les fichiers un par un. La désactivation peut aider lors du travail avec des modèles moins performants ou lorsque vous souhaitez plus de contrôle sur l'accès aux fichiers."
>>>>>>> 69f72002
		}
	},
	"promptCaching": {
		"label": "Désactiver la mise en cache des prompts",
		"description": "Lorsque cette option est cochée, Kilo Code n'utilisera pas la mise en cache des prompts pour ce modèle."
	},
	"temperature": {
		"useCustom": "Utiliser une température personnalisée",
		"description": "Contrôle l'aléatoire dans les réponses du modèle.",
		"rangeDescription": "Des valeurs plus élevées rendent la sortie plus aléatoire, des valeurs plus basses la rendent plus déterministe."
	},
	"modelInfo": {
		"supportsImages": "Prend en charge les images",
		"noImages": "Ne prend pas en charge les images",
		"supportsComputerUse": "Prend en charge l'utilisation de l'ordinateur",
		"noComputerUse": "Ne prend pas en charge l'utilisation de l'ordinateur",
		"supportsPromptCache": "Prend en charge la mise en cache des prompts",
		"noPromptCache": "Ne prend pas en charge la mise en cache des prompts",
		"maxOutput": "Sortie maximale",
		"inputPrice": "Prix d'entrée",
		"outputPrice": "Prix de sortie",
		"cacheReadsPrice": "Prix des lectures de cache",
		"cacheWritesPrice": "Prix des écritures de cache",
		"enableStreaming": "Activer le streaming",
		"enableR1Format": "Activer les paramètres du modèle R1",
		"enableR1FormatTips": "Doit être activé lors de l'utilisation de modèles R1 tels que QWQ, pour éviter l'erreur 400",
		"useAzure": "Utiliser Azure",
		"azureApiVersion": "Définir la version de l'API Azure",
		"gemini": {
			"freeRequests": "* Gratuit jusqu'à {{count}} requêtes par minute. Après cela, la facturation dépend de la taille du prompt.",
			"pricingDetails": "Pour plus d'informations, voir les détails de tarification.",
			"billingEstimate": "* La facturation est une estimation - le coût exact dépend de la taille du prompt."
		}
	},
	"modelPicker": {
		"automaticFetch": "L'extension récupère automatiquement la liste la plus récente des modèles disponibles sur <serviceLink>{{serviceName}}</serviceLink>. Si vous ne savez pas quel modèle choisir, Kilo Code fonctionne mieux avec <defaultModelLink>{{defaultModelId}}</defaultModelLink>. Vous pouvez également rechercher \"free\" pour les options gratuites actuellement disponibles.",
		"label": "Modèle",
		"searchPlaceholder": "Rechercher",
		"noMatchFound": "Aucune correspondance trouvée",
		"useCustomModel": "Utiliser personnalisé : {{modelId}}"
	},
	"footer": {
		"feedback": "Si vous avez des questions ou des commentaires, n'hésitez pas à ouvrir un problème sur <githubLink>github.com/Kilo-Org/kilocode</githubLink> ou à rejoindre <redditLink>reddit.com/r/kilocode</redditLink> ou <discordLink>kilocode.ai/discord</discordLink>",
		"telemetry": {
			"label": "Autoriser les rapports anonymes d'erreurs et d'utilisation",
			"description": "Aidez à améliorer Kilo Code en envoyant des données d'utilisation anonymes et des rapports d'erreurs. Aucun code, prompt ou information personnelle n'est jamais envoyé. Consultez notre politique de confidentialité pour plus de détails."
		},
		"settings": {
			"import": "Importer",
			"export": "Exporter",
			"reset": "Réinitialiser"
		}
	},
	"thinkingBudget": {
		"maxTokens": "Tokens maximum",
		"maxThinkingTokens": "Tokens de réflexion maximum"
	},
	"validation": {
		"apiKey": "Vous devez fournir une clé API valide.",
		"awsRegion": "Vous devez choisir une région pour utiliser Amazon Bedrock.",
		"googleCloud": "Vous devez fournir un ID de projet et une région Google Cloud valides.",
		"modelId": "Vous devez fournir un ID de modèle valide.",
		"modelSelector": "Vous devez fournir un sélecteur de modèle valide.",
		"openAi": "Vous devez fournir une URL de base, une clé API et un ID de modèle valides.",
		"arn": {
			"invalidFormat": "Format ARN invalide. Veuillez vérifier les exigences de format.",
			"regionMismatch": "Attention : La région dans votre ARN ({{arnRegion}}) ne correspond pas à votre région sélectionnée ({{region}}). Cela peut causer des problèmes d'accès. Le fournisseur utilisera la région de l'ARN."
		},
		"modelAvailability": "L'ID de modèle ({{modelId}}) que vous avez fourni n'est pas disponible. Veuillez choisir un modèle différent.",
		"providerNotAllowed": "Le fournisseur '{{provider}}' n'est pas autorisé par votre organisation",
		"modelNotAllowed": "Le modèle '{{model}}' n'est pas autorisé pour le fournisseur '{{provider}}' par votre organisation",
		"profileInvalid": "Ce profil contient un fournisseur ou un modèle qui n'est pas autorisé par votre organisation"
	},
	"placeholders": {
		"apiKey": "Saisissez la clé API...",
		"profileName": "Saisissez le nom du profil",
		"accessKey": "Saisissez la clé d'accès...",
		"secretKey": "Saisissez la clé secrète...",
		"sessionToken": "Saisissez le jeton de session...",
		"credentialsJson": "Saisissez le JSON des identifiants...",
		"keyFilePath": "Saisissez le chemin du fichier de clé...",
		"projectId": "Saisissez l'ID du projet...",
		"customArn": "Saisissez l'ARN (ex. arn:aws:bedrock:us-east-1:123456789012:foundation-model/my-model)",
		"baseUrl": "Saisissez l'URL de base...",
		"modelId": {
			"lmStudio": "ex. meta-llama-3.1-8b-instruct",
			"lmStudioDraft": "ex. lmstudio-community/llama-3.2-1b-instruct",
			"ollama": "ex. llama3.1"
		},
		"numbers": {
			"maxTokens": "ex. 4096",
			"contextWindow": "ex. 128000",
			"inputPrice": "ex. 0.0001",
			"outputPrice": "ex. 0.0002",
			"cacheWritePrice": "ex. 0.00005"
		}
	},
	"defaults": {
		"ollamaUrl": "Par défaut : http://localhost:11434",
		"lmStudioUrl": "Par défaut : http://localhost:1234",
		"geminiUrl": "Par défaut : https://generativelanguage.googleapis.com"
	},
	"labels": {
		"customArn": "ARN personnalisé",
		"useCustomArn": "Utiliser un ARN personnalisé..."
	}
}<|MERGE_RESOLUTION|>--- conflicted
+++ resolved
@@ -34,7 +34,7 @@
 		"about": "À propos de Kilo Code"
 	},
 	"prompts": {
-		"description": "Configurez les invites de support utilisées pour les actions rapides comme l'amélioration des invites, l'explication du code et la résolution des problèmes. Ces invites aident Roo à fournir une meilleure assistance pour les tâches de développement courantes."
+		"description": "Configurez les invites de support utilisées pour les actions rapides comme l'amélioration des invites, l'explication du code et la résolution des problèmes. Ces invites aident Kilo Code à fournir une meilleure assistance pour les tâches de développement courantes."
 	},
 	"codeIndex": {
 		"title": "Indexation de la base de code",
@@ -349,7 +349,7 @@
 		"description": "Contrôlez quelles informations sont incluses dans la fenêtre de contexte de l'IA, affectant l'utilisation de token et la qualité des réponses",
 		"autoCondenseContextPercent": {
 			"label": "Seuil de déclenchement de la condensation intelligente du contexte",
-			"description": "Lorsque la fenêtre de contexte atteint ce seuil, Roo la condensera automatiquement."
+			"description": "Lorsque la fenêtre de contexte atteint ce seuil, Kilo Code la condensera automatiquement."
 		},
 		"condensingApiConfiguration": {
 			"label": "Configuration API pour la condensation du contexte",
@@ -467,29 +467,6 @@
 		}
 	},
 	"experimental": {
-<<<<<<< HEAD
-		"autoCondenseContextPercent": {
-			"label": "Seuil pour déclencher la condensation intelligente du contexte",
-			"description": "Lorsque la fenêtre de contexte atteint ce seuil, Kilo Code la condensera automatiquement."
-		},
-		"condensingApiConfiguration": {
-			"label": "Configuration API pour la condensation du contexte",
-			"description": "Sélectionnez quelle configuration API utiliser pour les opérations de condensation du contexte. Laissez non sélectionné pour utiliser la configuration active actuelle.",
-			"useCurrentConfig": "Utiliser la configuration actuelle"
-		},
-		"customCondensingPrompt": {
-			"label": "Prompt personnalisé pour la condensation du contexte",
-			"description": "Personnalisez le prompt système utilisé pour la condensation du contexte. Laissez vide pour utiliser le prompt par défaut.",
-			"placeholder": "Entrez votre prompt de condensation personnalisé ici...\n\nVous pouvez utiliser la même structure que le prompt par défaut :\n- Conversation précédente\n- Travail actuel\n- Concepts techniques clés\n- Fichiers et code pertinents\n- Résolution de problèmes\n- Tâches en attente et prochaines étapes",
-			"reset": "Réinitialiser par défaut",
-			"hint": "Vide = utiliser le prompt par défaut"
-		},
-		"AUTO_CONDENSE_CONTEXT": {
-			"name": "Déclencher automatiquement la condensation intelligente du contexte",
-			"description": "La condensation intelligente du contexte utilise un appel LLM pour résumer la conversation passée lorsque la fenêtre de contexte de la tâche atteint un seuil prédéfini, plutôt que de supprimer les anciens messages lorsque le contexte est plein."
-		},
-=======
->>>>>>> 69f72002
 		"DIFF_STRATEGY_UNIFIED": {
 			"name": "Utiliser la stratégie diff unifiée expérimentale",
 			"description": "Activer la stratégie diff unifiée expérimentale. Cette stratégie pourrait réduire le nombre de tentatives causées par des erreurs de modèle, mais peut provoquer des comportements inattendus ou des modifications incorrectes. Activez-la uniquement si vous comprenez les risques et êtes prêt à examiner attentivement tous les changements."
@@ -512,15 +489,11 @@
 		},
 		"MULTI_SEARCH_AND_REPLACE": {
 			"name": "Utiliser l'outil diff multi-blocs expérimental",
-<<<<<<< HEAD
 			"description": "Lorsqu'il est activé, Kilo Code utilisera l'outil diff multi-blocs. Cela tentera de mettre à jour plusieurs blocs de code dans le fichier en une seule requête."
-=======
-			"description": "Lorsqu'il est activé, Roo utilisera l'outil diff multi-blocs. Cela tentera de mettre à jour plusieurs blocs de code dans le fichier en une seule requête."
 		},
 		"CONCURRENT_FILE_READS": {
 			"name": "Activer la lecture simultanée de fichiers",
-			"description": "Lorsqu'activé, Roo peut lire plusieurs fichiers dans une seule requête (jusqu'à 15 fichiers). Lorsque désactivé, Roo doit lire les fichiers un par un. La désactivation peut aider lors du travail avec des modèles moins performants ou lorsque vous souhaitez plus de contrôle sur l'accès aux fichiers."
->>>>>>> 69f72002
+			"description": "Lorsqu'activé, Kilo Code peut lire plusieurs fichiers dans une seule requête (jusqu'à 15 fichiers). Lorsque désactivé, Kilo Code doit lire les fichiers un par un. La désactivation peut aider lors du travail avec des modèles moins performants ou lorsque vous souhaitez plus de contrôle sur l'accès aux fichiers."
 		}
 	},
 	"promptCaching": {
