{
	"common": {
		"save": "Desar",
		"done": "Fet",
		"cancel": "Cancel·lar",
		"reset": "Restablir",
		"select": "Seleccionar",
		"add": "Afegir capçalera",
		"remove": "Eliminar"
	},
	"header": {
		"title": "Configuració",
		"saveButtonTooltip": "Desar canvis",
		"nothingChangedTooltip": "No s'ha canviat res",
		"doneButtonTooltip": "Descartar els canvis no desats i tancar el panell de configuració"
	},
	"unsavedChangesDialog": {
		"title": "Canvis no desats",
		"description": "Voleu descartar els canvis i continuar?",
		"cancelButton": "Cancel·lar",
		"discardButton": "Descartar canvis"
	},
	"sections": {
		"providers": "Proveïdors",
		"autoApprove": "Auto-aprovació",
		"browser": "Accés a l'ordinador",
		"checkpoints": "Punts de control",
		"notifications": "Notificacions",
		"contextManagement": "Context",
		"terminal": "Terminal",
		"slashCommands": "Comandes de barra",
		"prompts": "Indicacions",
		"ui": "UI",
		"experimental": "Experimental",
		"language": "Idioma",
		"about": "Sobre Kilo Code",
		"display": "Mostrar"
	},
	"slashCommands": {
		"description": "Gestiona les teves comandes de barra per executar ràpidament fluxos de treball i accions personalitzades. <DocsLink>Aprèn-ne més</DocsLink>"
	},
	"prompts": {
		"description": "Configura les indicacions de suport utilitzades per a accions ràpides com millorar indicacions, explicar codi i solucionar problemes. Aquestes indicacions ajuden Kilo Code a proporcionar millor assistència per a tasques comunes de desenvolupament."
	},
	"codeIndex": {
		"title": "Indexació de codi",
		"enableLabel": "Habilitar indexació de codi",
		"enableDescription": "Habilita la indexació de codi per millorar la cerca i la comprensió del context",
		"profileLabel": "Proveïdor d'embeddings",
		"selectProfilePlaceholder": "Seleccionar proveïdor",
		"openaiProvider": "OpenAI",
		"ollamaProvider": "Ollama",
		"geminiProvider": "Gemini",
		"geminiApiKeyLabel": "Clau API:",
		"geminiApiKeyPlaceholder": "Introduïu la vostra clau d'API de Gemini",
		"mistralProvider": "Mistral",
		"mistralApiKeyLabel": "Clau de l'API:",
		"mistralApiKeyPlaceholder": "Introduïu la vostra clau de l'API de Mistral",
		"vercelAiGatewayProvider": "Vercel AI Gateway",
		"vercelAiGatewayApiKeyLabel": "Clau API",
		"vercelAiGatewayApiKeyPlaceholder": "Introduïu la vostra clau API de Vercel AI Gateway",
		"openaiCompatibleProvider": "Compatible amb OpenAI",
		"openAiKeyLabel": "Clau API OpenAI",
		"openAiKeyPlaceholder": "Introduïu la vostra clau API OpenAI",
		"openAiCompatibleBaseUrlLabel": "URL base",
		"openAiCompatibleApiKeyLabel": "Clau API",
		"openAiCompatibleApiKeyPlaceholder": "Introduïu la vostra clau API",
		"openAiCompatibleModelDimensionLabel": "Dimensió d'Embedding:",
		"modelDimensionLabel": "Dimensió del model",
		"openAiCompatibleModelDimensionPlaceholder": "p. ex., 1536",
		"openAiCompatibleModelDimensionDescription": "La dimensió d'embedding (mida de sortida) per al teu model. Consulta la documentació del teu proveïdor per a aquest valor. Valors comuns: 384, 768, 1536, 3072.",
		"modelLabel": "Model",
		"selectModelPlaceholder": "Seleccionar model",
		"ollamaUrlLabel": "URL d'Ollama:",
		"qdrantUrlLabel": "URL de Qdrant",
		"qdrantKeyLabel": "Clau de Qdrant:",
		"startIndexingButton": "Iniciar",
		"clearIndexDataButton": "Esborrar índex",
		"unsavedSettingsMessage": "Si us plau, deseu la configuració abans d'iniciar el procés d'indexació.",
		"clearDataDialog": {
			"title": "Esteu segur?",
			"description": "Aquesta acció no es pot desfer. Eliminarà permanentment les dades d'índex de la vostra base de codi.",
			"cancelButton": "Cancel·lar",
			"confirmButton": "Esborrar dades"
		},
		"description": "Configureu la configuració d'indexació de la base de codi per habilitar la cerca semàntica del vostre projecte. <0>Més informació</0>",
		"statusTitle": "Estat",
		"settingsTitle": "Configuració d'indexació",
		"disabledMessage": "La indexació de la base de codi està actualment deshabilitada. Habiliteu-la a la configuració global per configurar les opcions d'indexació.",
		"embedderProviderLabel": "Proveïdor d'embeddings",
		"modelPlaceholder": "Introduïu el nom del model",
		"selectModel": "Seleccioneu un model",
		"ollamaBaseUrlLabel": "URL base d'Ollama",
		"qdrantApiKeyLabel": "Clau API de Qdrant",
		"qdrantApiKeyPlaceholder": "Introduïu la vostra clau API de Qdrant (opcional)",
		"setupConfigLabel": "Configuració",
		"ollamaUrlPlaceholder": "http://localhost:11434",
		"openAiCompatibleBaseUrlPlaceholder": "https://api.example.com",
		"modelDimensionPlaceholder": "1536",
		"qdrantUrlPlaceholder": "http://localhost:6333",
		"saveError": "Error en desar la configuració",
		"modelDimensions": "({{dimension}} dimensions)",
		"saveSuccess": "Configuració desada correctament",
		"saving": "Desant...",
		"saveSettings": "Desar",
		"indexingStatuses": {
			"standby": "En espera",
			"indexing": "Indexant",
			"indexed": "Indexat",
			"error": "Error"
		},
		"close": "Tancar",
		"validation": {
			"invalidQdrantUrl": "URL de Qdrant no vàlida",
			"invalidOllamaUrl": "URL d'Ollama no vàlida",
			"invalidBaseUrl": "URL de base no vàlida",
			"qdrantUrlRequired": "Cal una URL de Qdrant",
			"openaiApiKeyRequired": "Cal una clau d'API d'OpenAI",
			"modelSelectionRequired": "Cal seleccionar un model",
			"apiKeyRequired": "Cal una clau d'API",
			"modelIdRequired": "Cal un ID de model",
			"modelDimensionRequired": "Cal una dimensió de model",
			"geminiApiKeyRequired": "Cal una clau d'API de Gemini",
			"mistralApiKeyRequired": "La clau de l'API de Mistral és requerida",
			"vercelAiGatewayApiKeyRequired": "Es requereix la clau API de Vercel AI Gateway",
			"ollamaBaseUrlRequired": "Cal una URL base d'Ollama",
			"baseUrlRequired": "Cal una URL base",
			"modelDimensionMinValue": "La dimensió del model ha de ser superior a 0"
		},
		"advancedConfigLabel": "Configuració avançada",
		"searchMinScoreLabel": "Llindar de puntuació de cerca",
		"searchMinScoreDescription": "Puntuació mínima de similitud (0.0-1.0) requerida per als resultats de la cerca. Valors més baixos retornen més resultats però poden ser menys rellevants. Valors més alts retornen menys resultats però més rellevants.",
		"searchMinScoreResetTooltip": "Restablir al valor per defecte (0.4)",
		"searchMaxResultsLabel": "Màxim de resultats de cerca",
		"searchMaxResultsDescription": "Nombre màxim de resultats de cerca a retornar quan es consulta l'índex de la base de codi. Els valors més alts proporcionen més context però poden incloure resultats menys rellevants.",
		"resetToDefault": "Restablir al valor per defecte"
	},
	"autoApprove": {
<<<<<<< HEAD
		"description": "Permet que Kilo Code realitzi operacions automàticament sense requerir aprovació. Activeu aquesta configuració només si confieu plenament en la IA i enteneu els riscos de seguretat associats.",
=======
		"toggleShortcut": "Pots configurar una drecera global per a aquesta configuració <SettingsLink>a les preferències del teu IDE</SettingsLink>.",
		"description": "Permet que Roo realitzi operacions automàticament sense requerir aprovació. Activeu aquesta configuració només si confieu plenament en la IA i enteneu els riscos de seguretat associats.",
>>>>>>> 17ae7e2d
		"enabled": "Auto-aprovació activada",
		"toggleAriaLabel": "Commuta l'aprovació automàtica",
		"disabledAriaLabel": "Aprovació automàtica desactivada: seleccioneu primer les opcions",
		"readOnly": {
			"label": "Llegir",
			"description": "Quan està activat, Kilo Code veurà automàticament el contingut del directori i llegirà fitxers sense que calgui fer clic al botó Aprovar.",
			"outsideWorkspace": {
				"label": "Incloure fitxers fora de l'espai de treball",
				"description": "Permetre a Kilo Code llegir fitxers fora de l'espai de treball actual sense requerir aprovació."
			}
		},
		"write": {
			"label": "Escriure",
			"description": "Crear i editar fitxers automàticament sense requerir aprovació",
			"delayLabel": "Retard després d'escriptura per permetre que els diagnòstics detectin possibles problemes",
			"outsideWorkspace": {
				"label": "Incloure fitxers fora de l'espai de treball",
				"description": "Permetre a Kilo Code crear i editar fitxers fora de l'espai de treball actual sense requerir aprovació."
			},
			"protected": {
				"label": "Incloure fitxers protegits",
				"description": "Permetre a Kilo Code crear i editar fitxers protegits (com .kilocodeignore i fitxers de configuració .kilocode/) sense requerir aprovació."
			}
		},
		"browser": {
			"label": "Navegador",
			"description": "Realitzar accions del navegador automàticament sense requerir aprovació. Nota: Només s'aplica quan el model admet l'ús de l'ordinador"
		},
		"retry": {
			"label": "Reintentar",
			"description": "Tornar a intentar sol·licituds d'API fallides automàticament quan el servidor retorna una resposta d'error",
			"delayLabel": "Retard abans de tornar a intentar la sol·licitud"
		},
		"mcp": {
			"label": "MCP",
			"description": "Habilitar l'aprovació automàtica d'eines MCP individuals a la vista de Servidors MCP (requereix tant aquesta configuració com la casella \"Permetre sempre\" de l'eina)"
		},
		"modeSwitch": {
			"label": "Mode",
			"description": "Canviar automàticament entre diferents modes sense requerir aprovació"
		},
		"subtasks": {
			"label": "Subtasques",
			"description": "Permetre la creació i finalització de subtasques sense requerir aprovació"
		},
		"followupQuestions": {
			"label": "Pregunta",
			"description": "Seleccionar automàticament la primera resposta suggerida per a preguntes de seguiment després del temps d'espera configurat",
			"timeoutLabel": "Temps d'espera abans de seleccionar automàticament la primera resposta"
		},
		"execute": {
			"label": "Executar",
			"description": "Executar automàticament comandes de terminal permeses sense requerir aprovació",
			"allowedCommands": "Comandes d'auto-execució permeses",
			"allowedCommandsDescription": "Prefixos de comandes que poden ser executats automàticament quan \"Aprovar sempre operacions d'execució\" està habilitat. Afegeix * per permetre totes les comandes (usar amb precaució).",
			"deniedCommands": "Comandes denegades",
			"deniedCommandsDescription": "Prefixos de comandes que es rebutjaran automàticament sense requerir aprovació. En cas de conflicte amb comandes permeses, la coincidència de prefix més llarga té prioritat. Afegeix * per denegar totes les comandes.",
			"commandPlaceholder": "Introduïu prefix de comanda (ex. 'git ')",
			"deniedCommandPlaceholder": "Introduïu prefix de comanda a denegar (ex. 'rm -rf')",
			"addButton": "Afegir",
			"autoDenied": "Les comandes amb el prefix `{{prefix}}` han estat prohibides per l'usuari. No eludeixis aquesta restricció executant una altra comanda."
		},
		"showMenu": {
			"label": "Mostrar menú d'aprovació automàtica a la vista de xat",
			"description": "Quan està habilitat, el menú d'aprovació automàtica es mostrarà a la part inferior de la vista de xat, permetent un accés ràpid a la configuració d'aprovació automàtica"
		},
		"updateTodoList": {
			"label": "Todo",
			"description": "La llista de tasques es actualitza automàticament sense aprovació"
		},
		"apiRequestLimit": {
			"title": "Màximes Sol·licituds",
			"description": "Fes aquesta quantitat de sol·licituds API automàticament abans de demanar aprovació per continuar amb la tasca.",
			"unlimited": "Il·limitat"
		},
		"selectOptionsFirst": "Seleccioneu almenys una opció a continuació per activar l'aprovació automàtica",
		"apiCostLimit": {
			"title": "Cost Màxim",
			"unlimited": "Il·limitat"
		},
		"maxLimits": {
			"description": "Fes sol·licituds automàticament fins a aquests límits abans de demanar aprovació per continuar."
		}
	},
	"providers": {
		"providerDocumentation": "Documentació de {{provider}}",
		"configProfile": "Perfil de configuració",
		"description": "Deseu diferents configuracions d'API per canviar ràpidament entre proveïdors i configuracions.",
		"apiProvider": "Proveïdor d'API",
		"model": "Model",
		"nameEmpty": "El nom no pot estar buit",
		"nameExists": "Ja existeix un perfil amb aquest nom",
		"deleteProfile": "Esborrar perfil",
		"invalidArnFormat": "Format ARN no vàlid. Comprova els exemples anteriors.",
		"enterNewName": "Introduïu un nou nom",
		"addProfile": "Afegeix perfil",
		"renameProfile": "Canvia el nom del perfil",
		"newProfile": "Nou perfil de configuració",
		"enterProfileName": "Introduïu el nom del perfil",
		"createProfile": "Crea perfil",
		"cannotDeleteOnlyProfile": "No es pot eliminar l'únic perfil",
		"searchPlaceholder": "Cerca perfils",
		"searchProviderPlaceholder": "Cerca proveïdors",
		"noProviderMatchFound": "No s'han trobat proveïdors",
		"noMatchFound": "No s'han trobat perfils coincidents",
		"vscodeLmDescription": "L'API del model de llenguatge de VS Code us permet executar models proporcionats per altres extensions de VS Code (incloent-hi, però no limitat a, GitHub Copilot). La manera més senzilla de començar és instal·lar les extensions Copilot i Copilot Chat des del VS Code Marketplace.",
		"awsCustomArnUse": "Introduïu un ARN vàlid d'Amazon Bedrock per al model que voleu utilitzar. Exemples de format:",
		"awsCustomArnDesc": "Assegureu-vos que la regió a l'ARN coincideix amb la regió d'AWS seleccionada anteriorment.",
		"openRouterApiKey": "Clau API d'OpenRouter",
		"getOpenRouterApiKey": "Obtenir clau API d'OpenRouter",
		"vercelAiGatewayApiKey": "Clau API de Vercel AI Gateway",
		"getVercelAiGatewayApiKey": "Obtenir clau API de Vercel AI Gateway",
		"apiKeyStorageNotice": "Les claus API s'emmagatzemen de forma segura a l'Emmagatzematge Secret de VSCode",
		"glamaApiKey": "Clau API de Glama",
		"getGlamaApiKey": "Obtenir clau API de Glama",
		"useCustomBaseUrl": "Utilitzar URL base personalitzada",
		"useReasoning": "Activar raonament",
		"useHostHeader": "Utilitzar capçalera Host personalitzada",
		"useLegacyFormat": "Utilitzar el format d'API OpenAI antic",
		"customHeaders": "Capçaleres personalitzades",
		"headerName": "Nom de la capçalera",
		"headerValue": "Valor de la capçalera",
		"noCustomHeaders": "No hi ha capçaleres personalitzades definides. Feu clic al botó + per afegir-ne una.",
		"requestyApiKey": "Clau API de Requesty",
		"refreshModels": {
			"label": "Actualitzar models",
			"hint": "Si us plau, torneu a obrir la configuració per veure els models més recents.",
			"loading": "Actualitzant la llista de models...",
			"success": "Llista de models actualitzada correctament!",
			"error": "No s'ha pogut actualitzar la llista de models. Si us plau, torneu-ho a provar."
		},
		"getRequestyApiKey": "Obtenir clau API de Requesty",
		"getRequestyBaseUrl": "URL base",
		"requestyUseCustomBaseUrl": "Utilitza l'URL base personalitzada",
		"openRouterTransformsText": "Comprimir prompts i cadenes de missatges a la mida del context (<a>Transformacions d'OpenRouter</a>)",
		"anthropicApiKey": "Clau API d'Anthropic",
		"getAnthropicApiKey": "Obtenir clau API d'Anthropic",
		"anthropicUseAuthToken": "Passar la clau API d'Anthropic com a capçalera d'autorització en lloc de X-Api-Key",
		"anthropic1MContextBetaLabel": "Activa la finestra de context d'1M (Beta)",
		"anthropic1MContextBetaDescription": "Amplia la finestra de context a 1 milió de tokens per a Claude Sonnet 4",
		"awsBedrock1MContextBetaLabel": "Activa la finestra de context d'1M (Beta)",
		"awsBedrock1MContextBetaDescription": "Amplia la finestra de context a 1 milió de tokens per a Claude Sonnet 4",
		"cerebrasApiKey": "Clau API de Cerebras",
		"getCerebrasApiKey": "Obtenir clau API de Cerebras",
		"chutesApiKey": "Clau API de Chutes",
		"getChutesApiKey": "Obtenir clau API de Chutes",
		"fireworksApiKey": "Clau API de Fireworks",
		"getFireworksApiKey": "Obtenir clau API de Fireworks",
		"featherlessApiKey": "Clau API de Featherless",
		"getFeatherlessApiKey": "Obtenir clau API de Featherless",
		"ioIntelligenceApiKey": "Clau API d'IO Intelligence",
		"ioIntelligenceApiKeyPlaceholder": "Introdueix la teva clau d'API de IO Intelligence",
		"getIoIntelligenceApiKey": "Obtenir clau API d'IO Intelligence",
		"deepSeekApiKey": "Clau API de DeepSeek",
		"getDeepSeekApiKey": "Obtenir clau API de DeepSeek",
		"doubaoApiKey": "Clau API de Doubao",
		"getDoubaoApiKey": "Obtenir clau API de Doubao",
		"moonshotApiKey": "Clau API de Moonshot",
		"getMoonshotApiKey": "Obtenir clau API de Moonshot",
		"moonshotBaseUrl": "Punt d'entrada de Moonshot",
		"zaiApiKey": "Clau API de Z AI",
		"getZaiApiKey": "Obtenir clau API de Z AI",
		"zaiEntrypoint": "Punt d'entrada de Z AI",
		"zaiEntrypointDescription": "Si us plau, seleccioneu el punt d'entrada de l'API apropiat segons la vostra ubicació. Si sou a la Xina, trieu open.bigmodel.cn. Altrament, trieu api.z.ai.",
		"geminiApiKey": "Clau API de Gemini",
		"getGroqApiKey": "Obtenir clau API de Groq",
		"groqApiKey": "Clau API de Groq",
		"getSambaNovaApiKey": "Obtenir clau API de SambaNova",
		"sambaNovaApiKey": "Clau API de SambaNova",
		"getHuggingFaceApiKey": "Obtenir clau API de Hugging Face",
		"huggingFaceApiKey": "Clau API de Hugging Face",
		"huggingFaceModelId": "ID del model",
		"huggingFaceLoading": "Carregant...",
		"huggingFaceModelsCount": "({{count}} models)",
		"huggingFaceSelectModel": "Selecciona un model...",
		"huggingFaceSearchModels": "Cerca models...",
		"huggingFaceNoModelsFound": "No s'han trobat models",
		"huggingFaceProvider": "Proveïdor",
		"huggingFaceProviderAuto": "Automàtic",
		"huggingFaceSelectProvider": "Selecciona un proveïdor...",
		"huggingFaceSearchProviders": "Cerca proveïdors...",
		"huggingFaceNoProvidersFound": "No s'han trobat proveïdors",
		"getGeminiApiKey": "Obtenir clau API de Gemini",
		"openAiApiKey": "Clau API d'OpenAI",
		"apiKey": "Clau API",
		"openAiBaseUrl": "URL base",
		"getOpenAiApiKey": "Obtenir clau API d'OpenAI",
		"mistralApiKey": "Clau API de Mistral",
		"getMistralApiKey": "Obtenir clau API de Mistral / Codestral",
		"codestralBaseUrl": "URL base de Codestral (opcional)",
		"codestralBaseUrlDesc": "Establir una URL alternativa per al model Codestral.",
		"xaiApiKey": "Clau API de xAI",
		"getXaiApiKey": "Obtenir clau API de xAI",
		"litellmApiKey": "Clau API de LiteLLM",
		"litellmBaseUrl": "URL base de LiteLLM",
		"awsCredentials": "Credencials d'AWS",
		"awsProfile": "Perfil d'AWS",
		"awsApiKey": "Clau d'API d'Amazon Bedrock",
		"awsProfileName": "Nom del perfil d'AWS",
		"awsAccessKey": "Clau d'accés d'AWS",
		"awsSecretKey": "Clau secreta d'AWS",
		"awsSessionToken": "Token de sessió d'AWS",
		"awsRegion": "Regió d'AWS",
		"awsCrossRegion": "Utilitzar inferència entre regions",
		"awsBedrockVpc": {
			"useCustomVpcEndpoint": "Utilitzar punt final VPC personalitzat",
			"vpcEndpointUrlPlaceholder": "Introduïu l'URL del punt final VPC (opcional)",
			"examples": "Exemples:"
		},
		"enablePromptCaching": "Habilitar emmagatzematge en caché de prompts",
		"enablePromptCachingTitle": "Habilitar l'emmagatzematge en caché de prompts per millorar el rendiment i reduir els costos per als models compatibles.",
		"cacheUsageNote": "Nota: Si no veieu l'ús de la caché, proveu de seleccionar un model diferent i després tornar a seleccionar el model desitjat.",
		"vscodeLmModel": "Model de llenguatge",
		"vscodeLmWarning": "Nota: Aquesta és una integració molt experimental i el suport del proveïdor variarà. Si rebeu un error sobre un model no compatible, és un problema del proveïdor.",
		"geminiParameters": {
			"urlContext": {
				"title": "Activa el context d'URL",
				"description": "Permet a Gemini llegir pàgines enllaçades per extreure, comparar i sintetitzar el seu contingut en respostes informades."
			},
			"groundingSearch": {
				"title": "Activa la Fonamentació amb la Cerca de Google",
				"description": "Connecta Gemini a dades web en temps real per a respostes precises i actualitzades amb citacions verificables."
			}
		},
		"googleCloudSetup": {
			"title": "Per utilitzar Google Cloud Vertex AI, necessiteu:",
			"step1": "1. Crear un compte de Google Cloud, habilitar l'API de Vertex AI i habilitar els models Claude necessaris.",
			"step2": "2. Instal·lar Google Cloud CLI i configurar les credencials d'aplicació per defecte.",
			"step3": "3. O crear un compte de servei amb credencials."
		},
		"googleCloudCredentials": "Credencials de Google Cloud",
		"googleCloudKeyFile": "Ruta del fitxer de clau de Google Cloud",
		"googleCloudProjectId": "ID del projecte de Google Cloud",
		"googleCloudRegion": "Regió de Google Cloud",
		"lmStudio": {
			"baseUrl": "URL base (opcional)",
			"modelId": "ID del model",
			"speculativeDecoding": "Habilitar descodificació especulativa",
			"draftModelId": "ID del model d'esborrany",
			"draftModelDesc": "El model d'esborrany ha de ser de la mateixa família de models perquè la descodificació especulativa funcioni correctament.",
			"selectDraftModel": "Seleccionar model d'esborrany",
			"noModelsFound": "No s'han trobat models d'esborrany. Assegureu-vos que LM Studio s'està executant amb el mode servidor habilitat.",
			"description": "LM Studio permet executar models localment al vostre ordinador. Per a instruccions sobre com començar, consulteu la seva <a>Guia d'inici ràpid</a>. També necessitareu iniciar la funció de <b>Servidor Local</b> de LM Studio per utilitzar-la amb aquesta extensió. <span>Nota:</span> Kilo Code utilitza prompts complexos i funciona millor amb models Claude. Els models menys capaços poden no funcionar com s'espera."
		},
		"ollama": {
			"baseUrl": "URL base (opcional)",
			"modelId": "ID del model",
<<<<<<< HEAD
			"apiKey": "Clau API",
			"apiKeyPlaceholder": "Introduïu la vostra clau API",
			"apiKeyInfo": "La clau API s'enviarà com a capçalera d'autorització",
=======
			"apiKey": "Clau API d'Ollama",
			"apiKeyHelp": "Clau API opcional per a instàncies d'Ollama autenticades o serveis al núvol. Deixa-ho buit per a instal·lacions locals.",
			"numCtx": "Mida de la finestra de context (num_ctx)",
			"numCtxHelp": "Sobreescriu la mida de la finestra de context per defecte del model. Deixeu-ho en blanc per utilitzar la configuració del Modelfile del model. El valor mínim és 128.",
>>>>>>> 17ae7e2d
			"description": "Ollama permet executar models localment al vostre ordinador. Per a instruccions sobre com començar, consulteu la Guia d'inici ràpid.",
			"warning": "Nota: Kilo Code utilitza prompts complexos i funciona millor amb models Claude. Els models menys capaços poden no funcionar com s'espera."
		},
		"unboundApiKey": "Clau API d'Unbound",
		"getUnboundApiKey": "Obtenir clau API d'Unbound",
		"unboundRefreshModelsSuccess": "Llista de models actualitzada! Ara podeu seleccionar entre els últims models.",
		"unboundInvalidApiKey": "Clau API no vàlida. Si us plau, comproveu la vostra clau API i torneu-ho a provar.",
		"humanRelay": {
			"description": "No es requereix clau API, però l'usuari necessita ajuda per copiar i enganxar informació al xat d'IA web.",
			"instructions": "Durant l'ús, apareixerà un diàleg i el missatge actual es copiarà automàticament al porta-retalls. Necessiteu enganxar-lo a les versions web d'IA (com ChatGPT o Claude), després copiar la resposta de l'IA de nou al diàleg i fer clic al botó de confirmació."
		},
		"roo": {
			"authenticatedMessage": "Autenticat de forma segura a través del teu compte de Roo Code Cloud.",
			"connectButton": "Connecta amb Roo Code Cloud"
		},
		"openRouter": {
			"providerRouting": {
				"title": "Encaminament de Proveïdors d'OpenRouter",
				"description": "OpenRouter dirigeix les sol·licituds als millors proveïdors disponibles per al vostre model. Per defecte, les sol·licituds s'equilibren entre els principals proveïdors per maximitzar el temps de funcionament. No obstant això, podeu triar un proveïdor específic per utilitzar amb aquest model.",
				"learnMore": "Més informació sobre l'encaminament de proveïdors"
			}
		},
		"customModel": {
			"capabilities": "Configureu les capacitats i preus per al vostre model personalitzat compatible amb OpenAI. Tingueu cura en especificar les capacitats del model, ja que poden afectar com funciona Kilo Code.",
			"maxTokens": {
				"label": "Màxim de tokens de sortida",
				"description": "El nombre màxim de tokens que el model pot generar en una resposta. (Establiu -1 per permetre que el servidor estableixi el màxim de tokens.)"
			},
			"contextWindow": {
				"label": "Mida de la finestra de context",
				"description": "Total de tokens (entrada + sortida) que el model pot processar."
			},
			"imageSupport": {
				"label": "Suport d'imatges",
				"description": "Aquest model és capaç de processar i entendre imatges?"
			},
			"computerUse": {
				"label": "Ús de l'ordinador",
				"description": "Aquest model és capaç d'interactuar amb un navegador? (com Claude 3.7 Sonnet)"
			},
			"promptCache": {
				"label": "Emmagatzematge en caché de prompts",
				"description": "Aquest model és capaç d'emmagatzemar prompts en caché?"
			},
			"pricing": {
				"input": {
					"label": "Preu d'entrada",
					"description": "Cost per milió de tokens en l'entrada/prompt. Això afecta el cost d'enviar context i instruccions al model."
				},
				"output": {
					"label": "Preu de sortida",
					"description": "Cost per milió de tokens en la resposta del model. Això afecta el cost del contingut generat i les completions."
				},
				"cacheReads": {
					"label": "Preu de lectures de caché",
					"description": "Cost per milió de tokens per llegir de la caché. Aquest és el preu cobrat quan es recupera una resposta emmagatzemada en caché."
				},
				"cacheWrites": {
					"label": "Preu d'escriptures de caché",
					"description": "Cost per milió de tokens per escriure a la caché. Aquest és el preu cobrat quan s'emmagatzema un prompt per primera vegada."
				}
			},
			"resetDefaults": "Restablir als valors per defecte"
		},
		"rateLimitSeconds": {
			"label": "Límit de freqüència",
			"description": "Temps mínim entre sol·licituds d'API."
		},
		"consecutiveMistakeLimit": {
			"label": "Límit d'errors i repeticions",
			"description": "Nombre d'errors consecutius o accions repetides abans de mostrar el diàleg 'En Kilo Code està tenint problemes'",
			"unlimitedDescription": "Reintents il·limitats habilitats (procediment automàtic). El diàleg no apareixerà mai.",
			"warning": "⚠️ Establir a 0 permet reintents il·limitats que poden consumir un ús significatiu de l'API"
		},
		"reasoningEffort": {
			"label": "Esforç de raonament del model",
			"minimal": "Mínim (el més ràpid)",
			"high": "Alt",
			"medium": "Mitjà",
			"low": "Baix"
		},
		"verbosity": {
			"label": "Verbositat de la sortida",
			"high": "Alta",
			"medium": "Mitjana",
			"low": "Baixa",
			"description": "Controla el nivell de detall de les respostes del model. La verbositat baixa produeix respostes concises, mentre que la verbositat alta proporciona explicacions exhaustives."
		},
		"setReasoningLevel": "Activa l'esforç de raonament",
		"claudeCode": {
			"pathLabel": "Ruta del Codi Claude",
			"description": "Ruta opcional al teu CLI de Claude Code. Per defecte, 'claude' si no s'estableix.",
			"placeholder": "Per defecte: claude",
			"maxTokensLabel": "Tokens màxims de sortida",
			"maxTokensDescription": "Nombre màxim de tokens de sortida per a les respostes de Claude Code. El valor per defecte és 8000."
		},
		"geminiCli": {
			"description": "Aquest proveïdor utilitza l'autenticació OAuth de l'eina Gemini CLI i no requereix claus d'API.",
			"oauthPath": "Ruta de Credencials OAuth (opcional)",
			"oauthPathDescription": "Ruta al fitxer de credencials OAuth. Deixa buit per utilitzar la ubicació per defecte (~/.gemini/oauth_creds.json).",
			"instructions": "Si encara no t'has autenticat, executa",
			"instructionsContinued": "al teu terminal primer.",
			"setupLink": "Instruccions de Configuració de Gemini CLI",
			"requirementsTitle": "Requisits Importants",
			"requirement1": "Primer, necessites instal·lar l'eina Gemini CLI",
			"requirement2": "Després, executa gemini al teu terminal i assegura't d'iniciar sessió amb Google",
			"requirement3": "Només funciona amb comptes personals de Google (no comptes de Google Workspace)",
			"requirement4": "No utilitza claus d'API - l'autenticació es gestiona via OAuth",
			"requirement5": "Requereix que l'eina Gemini CLI estigui instal·lada i autenticada primer",
			"freeAccess": "Accés gratuït via autenticació OAuth"
		},
		"qwenCode": {
			"oauthPath": "Ruta de Credencials OAuth (opcional)",
			"oauthPathDescription": "Ruta al fitxer de credencials OAuth. Deixa buit per utilitzar la ubicació per defecte (~/.qwen/oauth_creds.json).",
			"description": "Aquest proveïdor utilitza l'autenticació OAuth del servei Qwen i no requereix claus d'API.",
			"instructions": "Si us plau, seguiu la documentació oficial per obtenir el fitxer d'autorització i col·locar-lo a la ruta especificada.",
			"setupLink": "Documentació oficial de Qwen"
		}
	},
	"browser": {
		"enable": {
			"label": "Habilitar eina de navegador",
			"description": "Quan està habilitat, Kilo Code pot utilitzar un navegador per interactuar amb llocs web quan s'utilitzen models que admeten l'ús de l'ordinador. <0>Més informació</0>"
		},
		"viewport": {
			"label": "Mida del viewport",
			"description": "Seleccioneu la mida del viewport per a interaccions del navegador. Això afecta com es mostren i interactuen els llocs web.",
			"options": {
				"largeDesktop": "Escriptori gran (1280x800)",
				"smallDesktop": "Escriptori petit (900x600)",
				"tablet": "Tauleta (768x1024)",
				"mobile": "Mòbil (360x640)"
			}
		},
		"screenshotQuality": {
			"label": "Qualitat de captures de pantalla",
			"description": "Ajusteu la qualitat WebP de les captures de pantalla del navegador. Valors més alts proporcionen captures més clares però augmenten l'ús de token."
		},
		"remote": {
			"label": "Utilitzar connexió remota del navegador",
			"description": "Connectar a un navegador Chrome que s'executa amb depuració remota habilitada (--remote-debugging-port=9222).",
			"urlPlaceholder": "URL personalitzada (ex. http://localhost:9222)",
			"testButton": "Provar connexió",
			"testingButton": "Provant...",
			"instructions": "Introduïu l'adreça d'amfitrió del protocol DevTools o deixeu-la buida per descobrir automàticament instàncies locals de Chrome. El botó Provar Connexió provarà la URL personalitzada si es proporciona, o descobrirà automàticament si el camp està buit."
		}
	},
	"checkpoints": {
		"enable": {
			"label": "Habilitar punts de control automàtics",
			"description": "Quan està habilitat, Kilo Code crearà automàticament punts de control durant l'execució de tasques, facilitant la revisió de canvis o la reversió a estats anteriors. <0>Més informació</0>"
		}
	},
	"notifications": {
		"sound": {
			"label": "Habilitar efectes de so",
			"description": "Quan està habilitat, Kilo Code reproduirà efectes de so per a notificacions i esdeveniments.",
			"volumeLabel": "Volum"
		},
		"tts": {
			"label": "Habilitar text a veu",
			"description": "Quan està habilitat, Kilo Code llegirà en veu alta les seves respostes utilitzant text a veu.",
			"speedLabel": "Velocitat"
		}
	},
	"contextManagement": {
		"description": "Controleu quina informació s'inclou a la finestra de context de la IA, afectant l'ús de token i la qualitat de resposta",
		"autoCondenseContextPercent": {
			"label": "Llindar per activar la condensació intel·ligent de context",
			"description": "Quan la finestra de context assoleix aquest llindar, Kilo Code la condensarà automàticament."
		},
		"condensingApiConfiguration": {
			"label": "Configuració d'API per a la condensació de context",
			"description": "Seleccioneu quina configuració d'API utilitzar per a les operacions de condensació de context. Deixeu-ho sense seleccionar per utilitzar la configuració activa actual.",
			"useCurrentConfig": "Per defecte"
		},
		"customCondensingPrompt": {
			"label": "Indicació personalitzada de condensació de context",
			"description": "Personalitzeu la indicació del sistema utilitzada per a la condensació de context. Deixeu-ho buit per utilitzar la indicació per defecte.",
			"placeholder": "Introduïu aquí la vostra indicació de condensació personalitzada...\n\nPodeu utilitzar la mateixa estructura que la indicació per defecte:\n- Conversa anterior\n- Treball actual\n- Conceptes tècnics clau\n- Fitxers i codi rellevants\n- Resolució de problemes\n- Tasques pendents i següents passos",
			"reset": "Restablir als valors per defecte",
			"hint": "Buit = utilitzar indicació per defecte"
		},
		"autoCondenseContext": {
			"name": "Activar automàticament la condensació intel·ligent de context",
			"description": "Quan està activat, Kilo Code condensarà automàticament el context quan s'assoleixi el llindar. Quan està desactivat, encara pots activar manualment la condensació de context."
		},
		"openTabs": {
			"label": "Límit de context de pestanyes obertes",
			"description": "Nombre màxim de pestanyes obertes de VSCode a incloure al context. Valors més alts proporcionen més context però augmenten l'ús de token."
		},
		"workspaceFiles": {
			"label": "Límit de context de fitxers de l'espai de treball",
			"description": "Nombre màxim de fitxers a incloure als detalls del directori de treball actual. Valors més alts proporcionen més context però augmenten l'ús de token."
		},
		"rooignore": {
			"label": "Mostrar fitxers .kilocodeignore en llistes i cerques",
			"description": "Quan està habilitat, els fitxers que coincideixen amb els patrons a .kilocodeignore es mostraran en llistes amb un símbol de cadenat. Quan està deshabilitat, aquests fitxers s'ocultaran completament de les llistes de fitxers i cerques."
		},
		"maxReadFile": {
			"label": "Llindar d'auto-truncament de lectura de fitxers",
			"description": "Kilo Code llegeix aquest nombre de línies quan el model omet els valors d'inici/final. Si aquest nombre és menor que el total del fitxer, Kilo Code genera un índex de números de línia de les definicions de codi. Casos especials: -1 indica a Kilo Code que llegeixi tot el fitxer (sense indexació), i 0 indica que no llegeixi cap línia i proporcioni només índexs de línia per a un context mínim. Valors més baixos minimitzen l'ús inicial de context, permetent lectures posteriors de rangs de línies precisos. Les sol·licituds amb inici/final explícits no estan limitades per aquesta configuració.",
			"lines": "línies",
			"always_full_read": "Llegeix sempre el fitxer sencer"
		},
		"maxConcurrentFileReads": {
			"label": "Límit de lectures simultànies",
			"description": "Nombre màxim de fitxers que l'eina 'read_file' pot processar simultàniament. Els valors més alts poden accelerar la lectura de múltiples fitxers petits però augmenten l'ús de memòria."
		},
		"diagnostics": {
			"includeMessages": {
				"label": "Inclou automàticament diagnòstics al context",
				"description": "Quan està activat, els missatges de diagnòstic (errors) dels fitxers editats s'inclouran automàticament al context. Sempre pots incloure manualment tots els diagnòstics de l'espai de treball utilitzant @problems."
			},
			"maxMessages": {
				"label": "Màxim de missatges de diagnòstic",
				"description": "Nombre màxim de missatges de diagnòstic a incloure per fitxer. Aquest límit s'aplica tant a la inclusió automàtica (quan la casella està activada) com a les mencions manuals de @problems. Valors més alts proporcionen més context però augmenten l'ús de tokens.",
				"resetTooltip": "Restablir al valor per defecte (50)",
				"unlimitedLabel": "Il·limitat"
			},
			"delayAfterWrite": {
				"label": "Retard després d'escriptures per permetre que els diagnòstics detectin possibles problemes",
				"description": "Temps d'espera després d'escriptures de fitxers abans de continuar, permetent que les eines de diagnòstic processin els canvis i detectin problemes."
			}
		},
		"condensingThreshold": {
			"label": "Llindar d'activació de condensació",
			"selectProfile": "Configura el llindar per al perfil",
			"defaultProfile": "Per defecte global (tots els perfils)",
			"defaultDescription": "Quan el context arribi a aquest percentatge, es condensarà automàticament per a tots els perfils tret que tinguin configuracions personalitzades",
			"profileDescription": "Llindar personalitzat només per a aquest perfil (substitueix el per defecte global)",
			"inheritDescription": "Aquest perfil hereta el llindar per defecte global ({{threshold}}%)",
			"usesGlobal": "(utilitza global {{threshold}}%)"
		},
		"maxImageFileSize": {
			"label": "Mida màxima d'arxiu d'imatge",
			"mb": "MB",
			"description": "Mida màxima (en MB) per a arxius d'imatge que poden ser processats per l'eina de lectura d'arxius."
		},
		"maxTotalImageSize": {
			"label": "Mida total màxima d'imatges",
			"mb": "MB",
			"description": "Límit de mida acumulativa màxima (en MB) per a totes les imatges processades en una sola operació read_file. Quan es llegeixen múltiples imatges, la mida de cada imatge s'afegeix al total. Si incloure una altra imatge excediria aquest límit, serà omesa."
		}
	},
	"terminal": {
		"basic": {
			"label": "Configuració del terminal: Bàsica",
			"description": "Configuració bàsica del terminal"
		},
		"advanced": {
			"label": "Configuració del terminal: Avançada",
			"description": "Les següents opcions poden requerir reiniciar el terminal per aplicar la configuració."
		},
		"outputLineLimit": {
			"label": "Límit de sortida de terminal",
			"description": "Nombre màxim de línies a incloure a la sortida del terminal en executar comandes. Quan s'excedeix, s'eliminaran línies del mig, estalviant token. <0>Més informació</0>"
		},
		"outputCharacterLimit": {
			"label": "Límit de caràcters del terminal",
			"description": "Nombre màxim de caràcters a incloure en la sortida del terminal en executar ordres. Aquest límit té precedència sobre el límit de línies per evitar problemes de memòria amb línies extremadament llargues. Quan se superi, la sortida es truncarà. <0>Més informació</0>"
		},
		"shellIntegrationTimeout": {
			"label": "Temps d'espera d'integració de shell del terminal",
			"description": "Temps màxim d'espera per a la inicialització de la integració de shell abans d'executar comandes. Per a usuaris amb temps d'inici de shell llargs, aquest valor pot necessitar ser augmentat si veieu errors \"Shell Integration Unavailable\" al terminal. <0>Més informació</0>"
		},
		"shellIntegrationDisabled": {
			"label": "Desactiva la integració de l'intèrpret d'ordres del terminal",
			"description": "Activa això si les ordres del terminal no funcionen correctament o si veus errors de 'Shell Integration Unavailable'. Això utilitza un mètode més senzill per executar ordres, evitant algunes funcions avançades del terminal. <0>Més informació</0>"
		},
		"commandDelay": {
			"label": "Retard de comanda del terminal",
			"description": "Retard en mil·lisegons a afegir després de l'execució de la comanda. La configuració predeterminada de 0 desactiva completament el retard. Això pot ajudar a assegurar que la sortida de la comanda es capturi completament en terminals amb problemes de temporització. En la majoria de terminals s'implementa establint `PROMPT_COMMAND='sleep N'` i Powershell afegeix `start-sleep` al final de cada comanda. Originalment era una solució per al error VSCode#237208 i pot no ser necessari. <0>Més informació</0>"
		},
		"compressProgressBar": {
			"label": "Comprimir sortida de barra de progrés",
			"description": "Quan està habilitat, processa la sortida del terminal amb retorns de carro (\\r) per simular com un terminal real mostraria el contingut. Això elimina els estats intermedis de les barres de progrés, mantenint només l'estat final, la qual cosa conserva espai de context per a informació més rellevant. <0>Més informació</0>"
		},
		"powershellCounter": {
			"label": "Habilita la solució temporal del comptador PowerShell",
			"description": "Quan està habilitat, afegeix un comptador a les comandes PowerShell per assegurar l'execució correcta de les comandes. Això ajuda amb els terminals PowerShell que poden tenir problemes amb la captura de sortida. <0>Més informació</0>"
		},
		"zshClearEolMark": {
			"label": "Neteja la marca EOL de ZSH",
			"description": "Quan està habilitat, neteja la marca de final de línia de ZSH establint PROMPT_EOL_MARK=''. Això evita problemes amb la interpretació de la sortida de comandes quan acaba amb caràcters especials com '%'. <0>Més informació</0>"
		},
		"zshOhMy": {
			"label": "Habilita la integració Oh My Zsh",
			"description": "Quan està habilitat, estableix ITERM_SHELL_INTEGRATION_INSTALLED=Yes per habilitar les característiques d'integració del shell Oh My Zsh. Aplicar aquesta configuració pot requerir reiniciar l'IDE. <0>Més informació</0>"
		},
		"zshP10k": {
			"label": "Habilita la integració Powerlevel10k",
			"description": "Quan està habilitat, estableix POWERLEVEL9K_TERM_SHELL_INTEGRATION=true per habilitar les característiques d'integració del shell Powerlevel10k. <0>Més informació</0>"
		},
		"zdotdir": {
			"label": "Habilitar gestió de ZDOTDIR",
			"description": "Quan està habilitat, crea un directori temporal per a ZDOTDIR per gestionar correctament la integració del shell zsh. Això assegura que la integració del shell de VSCode funcioni correctament amb zsh mentre es preserva la teva configuració de zsh. <0>Més informació</0>"
		},
		"inheritEnv": {
			"label": "Hereta variables d'entorn",
			"description": "Quan està habilitat, el terminal hereta les variables d'entorn del procés pare de VSCode, com ara la configuració d'integració del shell definida al perfil d'usuari. Això commuta directament la configuració global de VSCode `terminal.integrated.inheritEnv`. <0>Més informació</0>"
		}
	},
	"advancedSettings": {
		"title": "Configuració avançada"
	},
	"advanced": {
		"diff": {
			"label": "Habilitar edició mitjançant diffs",
			"description": "Quan està habilitat, Kilo Code podrà editar fitxers més ràpidament i rebutjarà automàticament escriptures completes de fitxers truncats. Funciona millor amb l'últim model Claude 4 Sonnet.",
			"strategy": {
				"label": "Estratègia de diff",
				"options": {
					"standard": "Estàndard (Bloc únic)",
					"multiBlock": "Experimental: Diff multi-bloc",
					"unified": "Experimental: Diff unificat"
				},
				"descriptions": {
					"standard": "L'estratègia de diff estàndard aplica canvis a un sol bloc de codi alhora.",
					"unified": "L'estratègia de diff unificat pren múltiples enfocaments per aplicar diffs i tria el millor enfocament.",
					"multiBlock": "L'estratègia de diff multi-bloc permet actualitzar múltiples blocs de codi en un fitxer en una sola sol·licitud."
				}
			},
			"matchPrecision": {
				"label": "Precisió de coincidència",
				"description": "Aquest control lliscant controla amb quina precisió han de coincidir les seccions de codi en aplicar diffs. Valors més baixos permeten coincidències més flexibles però augmenten el risc de reemplaçaments incorrectes. Utilitzeu valors per sota del 100% amb extrema precaució."
			}
		},
		"todoList": {
			"label": "Habilitar eina de llista de tasques",
			"description": "Quan està habilitat, Kilo Code pot crear i gestionar llistes de tasques per fer el seguiment del progrés de les tasques. Això ajuda a organitzar tasques complexes en passos manejables."
		}
	},
	"experimental": {
		"DIFF_STRATEGY_UNIFIED": {
			"name": "Utilitzar estratègia diff unificada experimental",
			"description": "Activar l'estratègia diff unificada experimental. Aquesta estratègia podria reduir el nombre de reintents causats per errors del model, però pot causar comportaments inesperats o edicions incorrectes. Activeu-la només si enteneu els riscos i esteu disposats a revisar acuradament tots els canvis."
		},
		"SEARCH_AND_REPLACE": {
			"name": "Utilitzar eina de cerca i reemplaçament experimental",
			"description": "Activar l'eina de cerca i reemplaçament experimental, permetent a Kilo Code reemplaçar múltiples instàncies d'un terme de cerca en una sola petició."
		},
		"INSERT_BLOCK": {
			"name": "Utilitzar eina d'inserció de contingut experimental",
			"description": "Activar l'eina d'inserció de contingut experimental, permetent a Kilo Code inserir contingut a números de línia específics sense necessitat de crear un diff."
		},
		"POWER_STEERING": {
			"name": "Utilitzar mode \"direcció assistida\" experimental",
			"description": "Quan està activat, Kilo Code recordarà al model els detalls de la seva definició de mode actual amb més freqüència. Això portarà a una adherència més forta a les definicions de rol i instruccions personalitzades, però utilitzarà més tokens per missatge."
		},
		"MULTI_SEARCH_AND_REPLACE": {
			"name": "Utilitzar eina diff de blocs múltiples experimental",
			"description": "Quan està activat, Kilo Code utilitzarà l'eina diff de blocs múltiples. Això intentarà actualitzar múltiples blocs de codi a l'arxiu en una sola petició."
		},
		"CONCURRENT_FILE_READS": {
			"name": "Habilitar lectura concurrent de fitxers",
			"description": "Quan està habilitat, Kilo Code pot llegir múltiples fitxers en una sola sol·licitud. Quan està deshabilitat, Kilo Code ha de llegir fitxers un per un. Deshabilitar-ho pot ajudar quan es treballa amb models menys capaços o quan voleu més control sobre l'accés als fitxers."
		},
		"MARKETPLACE": {
			"name": "Habilitar Marketplace",
			"description": "Quan està habilitat, pots instal·lar MCP i modes personalitzats del Marketplace."
		},
		"MULTI_FILE_APPLY_DIFF": {
			"name": "Habilita edicions de fitxers concurrents",
			"description": "Quan està activat, Kilo Code pot editar múltiples fitxers en una sola petició. Quan està desactivat, Kilo Code ha d'editar fitxers d'un en un. Desactivar això pot ajudar quan es treballa amb models menys capaços o quan vols més control sobre les modificacions de fitxers."
		},
		"MORPH_FAST_APPLY": {
			"name": "Habilitar Morph Fast Apply",
			"description": "Quan està habilitat, Kilo Code pot editar fitxers utilitzant Morph Fast Apply. Requereix el Proveïdor d'API de Kilo Code, OpenRouter o una clau d'API de Morph.",
			"apiKey": "Clau d'API de Morph (opcional)",
			"placeholder": "Introduïu la vostra clau d'API de Morph (opcional)"
		},
		"PREVENT_FOCUS_DISRUPTION": {
			"name": "Edició en segon pla",
			"description": "Quan s'activa, evita la interrupció del focus de l'editor. Les edicions de fitxers es produeixen en segon pla sense obrir la vista diff o robar el focus. Pots continuar treballant sense interrupcions mentre Kilo Code fa canvis. Els fitxers poden obrir-se sense focus per capturar diagnòstics o romandre completament tancats."
		},
		"ASSISTANT_MESSAGE_PARSER": {
			"name": "Utilitza el nou analitzador de missatges",
			"description": "Activa l'analitzador de missatges en streaming experimental que millora el rendiment en respostes llargues processant els missatges de manera més eficient."
		},
		"NEW_TASK_REQUIRE_TODOS": {
			"name": "Requerir la llista 'todos' per a noves tasques",
			"description": "Quan estigui activat, l'eina new_task requerirà que es proporcioni un paràmetre 'todos'. Això garanteix que totes les noves tasques comencin amb una llista clara d'objectius. Quan estigui desactivat (per defecte), el paràmetre 'todos' continua sent opcional per a la compatibilitat amb versions anteriors."
		},
		"IMAGE_GENERATION": {
			"name": "Habilitar generació d'imatges amb IA",
			"description": "Quan estigui habilitat, Kilo Code pot generar imatges a partir de prompts de text. Requereix que es configuri una clau d'API de Kilo Code o OpenRouter.",
			"apiProvider": "Proveïdor d'API",
			"openRouterApiKeyLabel": "Clau API d'OpenRouter",
			"openRouterApiKeyPlaceholder": "Introdueix la teva clau API d'OpenRouter",
			"kiloCodeApiKeyLabel": "Clau API de Kilo Code",
			"kiloCodeApiKeyPlaceholder": "Introdueix la teva clau API de Kilo Code",
			"kiloCodeApiKeyPaste": "Enganxa la clau API actual de Kilo Code",
			"getApiKeyText": "Obté la teva clau API de",
			"modelSelectionLabel": "Model de generació d'imatges",
			"modelSelectionDescription": "Selecciona el model per a la generació d'imatges",
			"warningMissingKey": "⚠️ Es requereix una clau API per a la generació d'imatges, si us plau configura-la a dalt.",
			"successConfigured": "✓ La generació d'imatges està configurada i llesta per utilitzar"
		},
		"INLINE_ASSIST": {
			"name": "Autocomplete",
			"description": "Habilita les funcionalitats d'Autocomplete per a suggeriments de codi ràpids i millores directament al teu editor. Inclou Tasca Ràpida (Cmd+I) per a canvis específics i Autocomplete per a millores contextuals."
		},
		"RUN_SLASH_COMMAND": {
			"name": "Habilitar comandes de barra diagonal iniciades pel model",
			"description": "Quan està habilitat, Kilo Code pot executar les vostres comandes de barra diagonal per executar fluxos de treball."
		}
	},
	"promptCaching": {
		"label": "Desactivar la memòria cau de prompts",
		"description": "Quan està marcat, Kilo Code no utilitzarà la memòria cau de prompts per a aquest model."
	},
	"temperature": {
		"useCustom": "Utilitzar temperatura personalitzada",
		"description": "Controla l'aleatorietat en les respostes del model.",
		"rangeDescription": "Valors més alts fan que la sortida sigui més aleatòria, valors més baixos la fan més determinista."
	},
	"modelInfo": {
		"supportsImages": "Suporta imatges",
		"noImages": "No suporta imatges",
		"supportsComputerUse": "Suporta ús de l'ordinador",
		"noComputerUse": "No suporta ús de l'ordinador",
		"supportsPromptCache": "Suporta emmagatzematge en caché de prompts",
		"noPromptCache": "No suporta emmagatzematge en caché de prompts",
		"contextWindow": "Finestra de context:",
		"maxOutput": "Sortida màxima",
		"inputPrice": "Preu d'entrada",
		"outputPrice": "Preu de sortida",
		"cacheReadsPrice": "Preu de lectures de caché",
		"cacheWritesPrice": "Preu d'escriptures de caché",
		"enableStreaming": "Habilitar streaming",
		"enableR1Format": "Activar els paràmetres del model R1",
		"enableR1FormatTips": "S'ha d'activat quan s'utilitzen models R1 com el QWQ per evitar errors 400",
		"useAzure": "Utilitzar Azure",
		"azureApiVersion": "Establir versió de l'API d'Azure",
		"gemini": {
			"freeRequests": "* Gratuït fins a {{count}} sol·licituds per minut. Després d'això, la facturació depèn de la mida del prompt.",
			"pricingDetails": "Per a més informació, consulteu els detalls de preus.",
			"billingEstimate": "* La facturació és una estimació - el cost exacte depèn de la mida del prompt."
		}
	},
	"modelPicker": {
		"automaticFetch": "L'extensió obté automàticament la llista més recent de models disponibles a <serviceLink>{{serviceName}}</serviceLink>. Si no esteu segur de quin model triar, Kilo Code funciona millor amb <defaultModelLink>{{defaultModelId}}</defaultModelLink>.",
		"label": "Model",
		"searchPlaceholder": "Cerca",
		"noMatchFound": "No s'ha trobat cap coincidència",
		"useCustomModel": "Utilitzar personalitzat: {{modelId}}"
	},
	"footer": {
		"feedback": "Si teniu qualsevol pregunta o comentari, no dubteu a obrir un issue a <githubLink>github.com/Kilo-Org/kilocode</githubLink> o unir-vos a <redditLink>reddit.com/r/kilocode</redditLink> o <discordLink>kilocode.ai/discord</discordLink>",
		"support": "Per a qüestions financeres, poseu-vos en contacte amb el Suport al Client a <supportLink>https://kilocode.ai/support</supportLink>",
		"telemetry": {
			"label": "Permetre informes d'errors i ús",
			"description": "Ajuda a millorar Kilo Code enviant dades d'ús i informes d'errors. Mai s'envia codi, prompts o informació personal. Consulta la nostra política de privacitat per a més detalls."
		},
		"settings": {
			"import": "Importar",
			"export": "Exportar",
			"reset": "Restablir"
		}
	},
	"thinkingBudget": {
		"maxTokens": "Tokens màxims",
		"maxThinkingTokens": "Tokens de pensament màxims"
	},
	"validation": {
		"apiKey": "Heu de proporcionar una clau API vàlida.",
		"awsRegion": "Heu de triar una regió per utilitzar Amazon Bedrock.",
		"googleCloud": "Heu de proporcionar un ID de projecte i regió de Google Cloud vàlids.",
		"modelId": "Heu de proporcionar un ID de model vàlid.",
		"modelSelector": "Heu de proporcionar un selector de model vàlid.",
		"openAi": "Heu de proporcionar una URL base, clau API i ID de model vàlids.",
		"arn": {
			"invalidFormat": "Format ARN no vàlid. Si us plau, comproveu els requisits del format.",
			"regionMismatch": "Avís: La regió del vostre ARN ({{arnRegion}}) no coincideix amb la regió seleccionada ({{region}}). Això pot causar problemes d'accés. El proveïdor utilitzarà la regió de l'ARN."
		},
		"modelAvailability": "L'ID de model ({{modelId}}) que heu proporcionat no està disponible. Si us plau, trieu un altre model.",
		"providerNotAllowed": "El proveïdor '{{provider}}' no està permès per la vostra organització",
		"modelNotAllowed": "El model '{{model}}' no està permès per al proveïdor '{{provider}}' per la vostra organització",
		"profileInvalid": "Aquest perfil conté un proveïdor o model que no està permès per la vostra organització",
		"qwenCodeOauthPath": "Has de proporcionar una ruta vàlida de credencials OAuth"
	},
	"placeholders": {
		"apiKey": "Introduïu la clau API...",
		"profileName": "Introduïu el nom del perfil",
		"accessKey": "Introduïu la clau d'accés...",
		"secretKey": "Introduïu la clau secreta...",
		"sessionToken": "Introduïu el token de sessió...",
		"credentialsJson": "Introduïu el JSON de credencials...",
		"keyFilePath": "Introduïu la ruta del fitxer de clau...",
		"projectId": "Introduïu l'ID del projecte...",
		"customArn": "Introduïu l'ARN (p. ex. arn:aws:bedrock:us-east-1:123456789012:foundation-model/my-model)",
		"baseUrl": "Introduïu l'URL base...",
		"modelId": {
			"lmStudio": "p. ex. meta-llama-3.1-8b-instruct",
			"lmStudioDraft": "p. ex. lmstudio-community/llama-3.2-1b-instruct",
			"ollama": "p. ex. llama3.1"
		},
		"numbers": {
			"maxTokens": "p. ex. 4096",
			"contextWindow": "p. ex. 128000",
			"inputPrice": "p. ex. 0.0001",
			"outputPrice": "p. ex. 0.0002",
			"cacheWritePrice": "p. ex. 0.00005"
		}
	},
	"defaults": {
		"ollamaUrl": "Per defecte: http://localhost:11434",
		"lmStudioUrl": "Per defecte: http://localhost:1234",
		"geminiUrl": "Per defecte: https://generativelanguage.googleapis.com"
	},
	"labels": {
		"customArn": "ARN personalitzat",
		"useCustomArn": "Utilitza ARN personalitzat..."
	},
	"display": {
		"taskTimeline": {
			"label": "Mostra la línia temporal de la tasca",
			"description": "Mostra una línia de temps visual dels missatges de tasques, acolorida per tipus, que et permet veure ràpidament el progrés de la tasca i desplaçar-te cap enrere a punts específics de l'historial de la tasca."
		}
	},
	"ghost": {
		"showGutterAnimation": {
			"label": "Mostra l'animació al marge quan s'autocompleta",
			"description": "Mostra un indicador animat al marge de l'editor quan l'autocompletament s'està executant",
			"preview": "Previsualització de l'animació"
		}
	},
	"includeMaxOutputTokens": "Incloure tokens màxims de sortida",
	"includeMaxOutputTokensDescription": "Enviar el paràmetre de tokens màxims de sortida a les sol·licituds API. Alguns proveïdors poden no admetre això.",
	"limitMaxTokensDescription": "Limitar el nombre màxim de tokens en la resposta",
	"maxOutputTokensLabel": "Tokens màxims de sortida",
	"maxTokensGenerateDescription": "Tokens màxims a generar en la resposta",
	"serviceTier": {
		"label": "Nivell de servei",
		"tooltip": "Per a un processament més ràpid de les sol·licituds de l'API, proveu el nivell de servei de processament prioritari. Per a preus més baixos amb una latència més alta, proveu el nivell de processament flexible.",
		"standard": "Estàndard",
		"flex": "Flex",
		"priority": "Prioritat",
		"pricingTableTitle": "Preus per nivell de servei (preu per 1M de fitxes)",
		"columns": {
			"tier": "Nivell",
			"input": "Entrada",
			"output": "Sortida",
			"cacheReads": "Lectures de memòria cau"
		}
	},
	"ui": {
		"collapseThinking": {
			"label": "Replega els missatges de pensament per defecte",
			"description": "Quan estigui activat, els blocs de pensament es replegaran per defecte fins que interactuïs amb ells"
		}
	}
}<|MERGE_RESOLUTION|>--- conflicted
+++ resolved
@@ -136,12 +136,8 @@
 		"resetToDefault": "Restablir al valor per defecte"
 	},
 	"autoApprove": {
-<<<<<<< HEAD
+		"toggleShortcut": "Pots configurar una drecera global per a aquesta configuració <SettingsLink>a les preferències del teu IDE</SettingsLink>.",
 		"description": "Permet que Kilo Code realitzi operacions automàticament sense requerir aprovació. Activeu aquesta configuració només si confieu plenament en la IA i enteneu els riscos de seguretat associats.",
-=======
-		"toggleShortcut": "Pots configurar una drecera global per a aquesta configuració <SettingsLink>a les preferències del teu IDE</SettingsLink>.",
-		"description": "Permet que Roo realitzi operacions automàticament sense requerir aprovació. Activeu aquesta configuració només si confieu plenament en la IA i enteneu els riscos de seguretat associats.",
->>>>>>> 17ae7e2d
 		"enabled": "Auto-aprovació activada",
 		"toggleAriaLabel": "Commuta l'aprovació automàtica",
 		"disabledAriaLabel": "Aprovació automàtica desactivada: seleccioneu primer les opcions",
@@ -389,16 +385,10 @@
 		"ollama": {
 			"baseUrl": "URL base (opcional)",
 			"modelId": "ID del model",
-<<<<<<< HEAD
-			"apiKey": "Clau API",
-			"apiKeyPlaceholder": "Introduïu la vostra clau API",
-			"apiKeyInfo": "La clau API s'enviarà com a capçalera d'autorització",
-=======
 			"apiKey": "Clau API d'Ollama",
 			"apiKeyHelp": "Clau API opcional per a instàncies d'Ollama autenticades o serveis al núvol. Deixa-ho buit per a instal·lacions locals.",
 			"numCtx": "Mida de la finestra de context (num_ctx)",
 			"numCtxHelp": "Sobreescriu la mida de la finestra de context per defecte del model. Deixeu-ho en blanc per utilitzar la configuració del Modelfile del model. El valor mínim és 128.",
->>>>>>> 17ae7e2d
 			"description": "Ollama permet executar models localment al vostre ordinador. Per a instruccions sobre com començar, consulteu la Guia d'inici ràpid.",
 			"warning": "Nota: Kilo Code utilitza prompts complexos i funciona millor amb models Claude. Els models menys capaços poden no funcionar com s'espera."
 		},
