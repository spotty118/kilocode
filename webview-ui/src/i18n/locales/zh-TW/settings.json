--- conflicted
+++ resolved
@@ -82,15 +82,11 @@
 			"delayLabel": "寫入後延遲以允許診斷偵測潛在問題",
 			"outsideWorkspace": {
 				"label": "包含工作區外的檔案",
-<<<<<<< HEAD
 				"description": "允許 Kilo Code 在目前工作區外建立和編輯檔案，無需核准。"
-=======
-				"description": "允許 Roo 在目前工作區外建立和編輯檔案，無需核准。"
 			},
 			"protected": {
 				"label": "包含受保護的檔案",
-				"description": "允許 Roo 建立和編輯受保護的檔案（如 .rooignore 和 .roo/ 設定檔），無需核准。"
->>>>>>> 23bbad04
+				"description": "允許 Kilo Code 建立和編輯受保護的檔案（如 .kilocodeignore 和 .kilocode/ 設定檔），無需核准。"
 			}
 		},
 		"browser": {
@@ -519,7 +515,7 @@
 		},
 		"MULTI_FILE_APPLY_DIFF": {
 			"name": "啟用並行檔案編輯",
-			"description": "啟用後 Roo 可在單個請求中編輯多個檔案。停用後 Roo 必須逐個編輯檔案。停用此功能有助於使用能力較弱的模型或需要更精確控制檔案修改時。"
+			"description": "啟用後 Kilo Code 可在單個請求中編輯多個檔案。停用後 Kilo Code 必須逐個編輯檔案。停用此功能有助於使用能力較弱的模型或需要更精確控制檔案修改時。"
 		}
 	},
 	"promptCaching": {
