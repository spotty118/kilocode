--- conflicted
+++ resolved
@@ -674,18 +674,16 @@
 			"name": "동시 파일 편집 활성화",
 			"description": "활성화하면 Kilo Code가 단일 요청으로 여러 파일을 편집할 수 있습니다. 비활성화하면 Kilo Code는 파일을 하나씩 편집해야 합니다. 이 기능을 비활성화하면 덜 강력한 모델로 작업하거나 파일 수정에 대한 더 많은 제어가 필요할 때 도움이 됩니다."
 		},
-<<<<<<< HEAD
 		"MORPH_FAST_APPLY": {
 			"name": "Morph Fast Apply 활성화",
 			"description": "활성화하면 Kilo Code가 Morph Fast Apply를 사용하여 파일을 편집할 수 있습니다.",
 			"apiKey": "Morph API 키 (선택사항)",
 			"placeholder": "Morph API 키를 입력하세요 (선택사항)",
 			"warning": "Morph API 키를 구성하지 않으면 Kilo Code 또는 OpenRouter로 Fast Apply를 계속 사용할 수 있지만 모델 사용량에 대해 계정에 요금이 청구됩니다!"
-=======
+		},
 		"INLINE_ASSIST": {
 			"name": "인라인 어시스트",
 			"description": "에디터에서 직접 빠른 코드 제안 및 개선을 위해 인라인 어시스트 기능을 활성화하세요. 대상 변경을 위한 빠른 인라인 태스크(Cmd+I)와 상황에 맞는 개선을 위한 자동 인라인 태스크가 포함되어 있습니다."
->>>>>>> b93b55fb
 		}
 	},
 	"promptCaching": {
