--- conflicted
+++ resolved
@@ -254,17 +254,11 @@
 		"issues": "Parece que você está tendo problemas com o Windows PowerShell, por favor veja este"
 	},
 	"autoApprove": {
-<<<<<<< HEAD
-		"title": "Aprovação automática:",
-		"none": "Nenhuma",
-		"description": "A aprovação automática permite que o Kilo Code execute ações sem pedir permissão. Ative apenas para ações nas quais você confia totalmente. Configuração mais detalhada disponível nas <settingsLink>Configurações</settingsLink>.",
-=======
 		"tooltip": "Gerenciar configurações de aprovação automática",
 		"title": "Aprovação automática",
 		"all": "Todos",
 		"none": "Nenhum",
 		"description": "Execute estas ações sem pedir permissão. Ative isso apenas para ações em que você confia totalmente.",
->>>>>>> 68352562
 		"selectOptionsFirst": "Selecione pelo menos uma opção abaixo para ativar a aprovação automática",
 		"toggleAriaLabel": "Alternar aprovação automática",
 		"disabledAriaLabel": "Aprovação automática desativada - selecione as opções primeiro",
