{
	"greeting": "What can Kilo Code do for you?",
	"task": {
		"title": "Task",
		"seeMore": "See more",
		"seeLess": "See less",
		"tokens": "Tokens:",
		"cache": "Cache:",
		"apiCost": "API Cost:",
		"condenseContext": "Intelligently condense context",
		"contextWindow": "Context Length:",
		"closeAndStart": "Close task and start a new one",
		"export": "Export task history",
		"delete": "Delete Task (Shift + Click to skip confirmation)"
	},
	"history": {
		"title": "History"
	},
	"unpin": "Unpin",
	"pin": "Pin",
	"retry": {
		"title": "Retry",
		"tooltip": "Try the operation again"
	},
	"startNewTask": {
		"title": "Start New Task",
		"tooltip": "Begin a new task"
	},
	"reportBug": {
		"title": "Report Bug"
	},
	"proceedAnyways": {
		"title": "Proceed Anyways",
		"tooltip": "Continue while command executes"
	},
	"save": {
		"title": "Save",
		"tooltip": "Save the file changes"
	},
	"tokenProgress": {
		"availableSpace": "Available space: {{amount}} tokens",
		"tokensUsed": "Tokens used: {{used}} of {{total}}",
		"reservedForResponse": "Reserved for model response: {{amount}} tokens"
	},
	"reject": {
		"title": "Reject",
		"tooltip": "Reject this action"
	},
	"completeSubtaskAndReturn": "Complete Subtask and Return",
	"approve": {
		"title": "Approve",
		"tooltip": "Approve this action"
	},
	"read-batch": {
		"approve": {
			"title": "Approve All"
		},
		"deny": {
			"title": "Deny All"
		}
	},
	"runCommand": {
		"title": "Run Command",
		"tooltip": "Execute this command"
	},
	"proceedWhileRunning": {
		"title": "Proceed While Running",
		"tooltip": "Continue despite warnings"
	},
	"killCommand": {
		"title": "Kill Command",
		"tooltip": "Kill the current command"
	},
	"resumeTask": {
		"title": "Resume Task",
		"tooltip": "Continue the current task"
	},
	"terminate": {
		"title": "Terminate",
		"tooltip": "End the current task"
	},
	"cancel": {
		"title": "Cancel",
		"tooltip": "Cancel the current operation"
	},
	"scrollToBottom": "Scroll to bottom of chat",
	"about": "Generate, refactor, and debug code with AI assistance. Check out our <DocsLink>documentation</DocsLink> to learn more.",
	"onboarding": "Your task list in this workspace is empty.",
	"rooTips": {
		"boomerangTasks": {
			"title": "Boomerang Tasks",
			"description": "Split tasks into smaller, manageable parts"
		},
		"stickyModels": {
			"title": "Sticky Models",
			"description": "Each mode remembers your last used model"
		},
		"tools": {
			"title": "Tools",
			"description": "Allow the AI to solve problems by browsing the web, running commands, and more"
		},
		"customizableModes": {
			"title": "Customizable Modes",
			"description": "Specialized personas with their own behaviors and assigned models"
		}
	},
	"selectMode": "Select mode for interaction",
	"selectApiConfig": "Select API configuration",
	"enhancePrompt": "Enhance prompt with additional context",
	"enhancePromptDescription": "The 'Enhance Prompt' button helps improve your prompt by providing additional context, clarification, or rephrasing. Try typing a prompt in here and clicking the button again to see how it works.",
	"addImages": "Add images to message",
	"sendMessage": "Send message",
	"typeMessage": "Type a message...",
	"typeTask": "Build, find, ask something",
	"addContext": "@ to add context, / to switch modes",
	"dragFiles": "hold shift to drag in files",
	"dragFilesImages": "hold shift to drag in files/images",
	"errorReadingFile": "Error reading file:",
	"noValidImages": "No valid images were processed",
	"separator": "Separator",
	"edit": "Edit...",
	"forNextMode": "for next mode",
	"apiRequest": {
		"title": "API Request",
		"failed": "API Request Failed",
		"streaming": "API Request...",
		"cancelled": "API Request Cancelled",
		"streamingFailed": "API Streaming Failed"
	},
	"checkpoint": {
		"initial": "Initial Checkpoint",
		"regular": "Checkpoint",
		"initializingWarning": "Still initializing checkpoint... If this takes too long, you can disable checkpoints in <settingsLink>settings</settingsLink> and restart your task.",
		"menu": {
			"viewDiff": "View Diff",
			"restore": "Restore Checkpoint",
			"restoreFiles": "Restore Files",
			"restoreFilesDescription": "Restores your project's files back to a snapshot taken at this point.",
			"restoreFilesAndTask": "Restore Files & Task",
			"confirm": "Confirm",
			"cancel": "Cancel",
			"cannotUndo": "This action cannot be undone.",
			"restoreFilesAndTaskDescription": "Restores your project's files back to a snapshot taken at this point and deletes all messages after this point."
		},
		"current": "Current"
	},
	"contextCondense": {
		"title": "Context Condensed",
		"condensing": "Condensing context...",
		"errorHeader": "Failed to condense context",
		"tokens": "tokens"
	},
	"instructions": {
		"wantsToFetch": "Kilo Code wants to fetch detailed instructions to assist with the current task"
	},
	"fileOperations": {
<<<<<<< HEAD
		"wantsToRead": "Kilo Code wants to read this file:",
		"wantsToReadOutsideWorkspace": "Kilo Code wants to read this file outside of the workspace:",
		"didRead": "Kilo Code read this file:",
		"wantsToEdit": "Kilo Code wants to edit this file:",
		"wantsToEditOutsideWorkspace": "Kilo Code wants to edit this file outside of the workspace:",
		"wantsToCreate": "Kilo Code wants to create a new file:",
		"wantsToSearchReplace": "Kilo Code wants to search and replace in this file:",
		"didSearchReplace": "Kilo Code performed search and replace on this file:",
		"wantsToInsert": "Kilo Code wants to insert content into this file:",
		"wantsToInsertWithLineNumber": "Kilo Code wants to insert content into this file at line {{lineNumber}}:",
		"wantsToInsertAtEnd": "Kilo Code wants to append content to the end of this file:"
=======
		"wantsToRead": "Roo wants to read this file:",
		"wantsToReadMultiple": "Roo wants to read multiple files:",
		"wantsToReadAndXMore": "Roo wants to read this file and {{count}} more:",
		"wantsToReadOutsideWorkspace": "Roo wants to read this file outside of the workspace:",
		"didRead": "Roo read this file:",
		"wantsToEdit": "Roo wants to edit this file:",
		"wantsToEditOutsideWorkspace": "Roo wants to edit this file outside of the workspace:",
		"wantsToCreate": "Roo wants to create a new file:",
		"wantsToSearchReplace": "Roo wants to search and replace in this file:",
		"didSearchReplace": "Roo performed search and replace on this file:",
		"wantsToInsert": "Roo wants to insert content into this file:",
		"wantsToInsertWithLineNumber": "Roo wants to insert content into this file at line {{lineNumber}}:",
		"wantsToInsertAtEnd": "Roo wants to append content to the end of this file:"
>>>>>>> 69f72002
	},
	"directoryOperations": {
		"wantsToViewTopLevel": "Kilo Code wants to view the top level files in this directory:",
		"didViewTopLevel": "Kilo Code viewed the top level files in this directory:",
		"wantsToViewRecursive": "Kilo Code wants to recursively view all files in this directory:",
		"didViewRecursive": "Kilo Code recursively viewed all files in this directory:",
		"wantsToViewDefinitions": "Kilo Code wants to view source code definition names used in this directory:",
		"didViewDefinitions": "Kilo Code viewed source code definition names used in this directory:",
		"wantsToSearch": "Kilo Code wants to search this directory for <code>{{regex}}</code>:",
		"didSearch": "Kilo Code searched this directory for <code>{{regex}}</code>:"
	},
	"codebaseSearch": {
		"wantsToSearch": "Kilo Code wants to search the codebase for <code>{{query}}</code>:",
		"wantsToSearchWithPath": "Kilo Code wants to search the codebase for <code>{{query}}</code> in <code>{{path}}</code>:",
		"didSearch": "Found {{count}} result(s) for <code>{{query}}</code>:"
	},
	"commandOutput": "Command Output",
	"response": "Response",
	"arguments": "Arguments",
	"mcp": {
		"wantsToUseTool": "Kilo Code wants to use a tool on the {{serverName}} MCP server:",
		"wantsToAccessResource": "Kilo Code wants to access a resource on the {{serverName}} MCP server:"
	},
	"modes": {
		"wantsToSwitch": "Kilo Code wants to switch to {{mode}} mode",
		"wantsToSwitchWithReason": "Kilo Code wants to switch to {{mode}} mode because: {{reason}}",
		"didSwitch": "Kilo Code switched to {{mode}} mode",
		"didSwitchWithReason": "Kilo Code switched to {{mode}} mode because: {{reason}}"
	},
	"subtasks": {
		"wantsToCreate": "Kilo Code wants to create a new subtask in {{mode}} mode:",
		"wantsToFinish": "Kilo Code wants to finish this subtask",
		"newTaskContent": "Subtask Instructions",
		"completionContent": "Subtask Completed",
		"resultContent": "Subtask Results",
		"defaultResult": "Please continue to the next task.",
		"completionInstructions": "Subtask completed! You can review the results and suggest any corrections or next steps. If everything looks good, confirm to return the result to the parent task."
	},
	"questions": {
		"hasQuestion": "Kilo Code has a question:"
	},
	"taskCompleted": "Task Completed",
	"error": "Error",
	"diffError": {
		"title": "Edit Unsuccessful"
	},
	"troubleMessage": "Kilo Code is having trouble...",
	"powershell": {
		"issues": "It seems like you're having Windows PowerShell issues, please see this"
	},
	"autoApprove": {
		"title": "Auto-approve:",
		"none": "None",
		"description": "Auto-approve allows Kilo Code to perform actions without asking for permission. Only enable for actions you fully trust. More detailed configuration available in <settingsLink>Settings</settingsLink>."
	},
	"announcement": {
		"title": "🎉 Roo Code {{version}} Released",
		"description": "Roo Code {{version}} brings powerful new features and improvements based on your feedback.",
		"whatsNew": "What's New",
		"feature1": "<bold>Intelligent Context Condensing Enabled by Default</bold>: Context condensing is now enabled by default with configurable settings for when automatic condensing happens",
		"feature2": "<bold>Manual Condensing Button</bold>: New button in the task header allows you to manually trigger context condensing at any time",
		"feature3": "<bold>Enhanced Condensing Settings</bold>: Fine-tune when and how automatic condensing occurs through the <contextSettingsLink>Context Settings</contextSettingsLink>",
		"hideButton": "Hide announcement",
		"detailsDiscussLinks": "Get more details and discuss in <discordLink>Discord</discordLink> and <redditLink>Reddit</redditLink> 🚀"
	},
	"reasoning": {
		"thinking": "Thinking",
		"seconds": "{{count}}s"
	},
	"followUpSuggest": {
		"copyToInput": "Copy to input (same as shift + click)"
	},
	"browser": {
		"rooWantsToUse": "Kilo Code wants to use the browser:",
		"consoleLogs": "Console Logs",
		"noNewLogs": "(No new logs)",
		"screenshot": "Browser screenshot",
		"cursor": "cursor",
		"navigation": {
			"step": "Step {{current}} of {{total}}",
			"previous": "Previous",
			"next": "Next"
		},
		"sessionStarted": "Browser Session Started",
		"actions": {
			"title": "Browse Action: ",
			"launch": "Launch browser at {{url}}",
			"click": "Click ({{coordinate}})",
			"type": "Type \"{{text}}\"",
			"scrollDown": "Scroll down",
			"scrollUp": "Scroll up",
			"close": "Close browser"
		}
	},
	"codeblock": {
		"tooltips": {
			"expand": "Expand code block",
			"collapse": "Collapse code block",
			"enable_wrap": "Enable word wrap",
			"disable_wrap": "Disable word wrap",
			"copy_code": "Copy code"
		}
	},
	"systemPromptWarning": "WARNING: Custom system prompt override active. This can severely break functionality and cause unpredictable behavior.",
	"profileViolationWarning": "The current profile violates your organization's settings",
	"shellIntegration": {
		"title": "Command Execution Warning",
		"description": "Your command is being executed without VSCode terminal shell integration. To suppress this warning you can disable shell integration in the <strong>Terminal</strong> section of the <settingsLink>Kilo Code settings</settingsLink> or troubleshoot VSCode terminal integration using the link below.",
		"troubleshooting": "Click here for shell integration documentation."
	},
	"ask": {
		"autoApprovedRequestLimitReached": {
			"title": "Auto-Approved Request Limit Reached",
			"description": "Kilo Code has reached the auto-approved limit of {{count}} API request(s). Would you like to reset the count and proceed with the task?",
			"button": "Reset and Continue"
		}
	}
}<|MERGE_RESOLUTION|>--- conflicted
+++ resolved
@@ -154,8 +154,9 @@
 		"wantsToFetch": "Kilo Code wants to fetch detailed instructions to assist with the current task"
 	},
 	"fileOperations": {
-<<<<<<< HEAD
 		"wantsToRead": "Kilo Code wants to read this file:",
+		"wantsToReadMultiple": "Kilo Code wants to read multiple files:",
+		"wantsToReadAndXMore": "Kilo Code wants to read this file and {{count}} more:",
 		"wantsToReadOutsideWorkspace": "Kilo Code wants to read this file outside of the workspace:",
 		"didRead": "Kilo Code read this file:",
 		"wantsToEdit": "Kilo Code wants to edit this file:",
@@ -166,21 +167,6 @@
 		"wantsToInsert": "Kilo Code wants to insert content into this file:",
 		"wantsToInsertWithLineNumber": "Kilo Code wants to insert content into this file at line {{lineNumber}}:",
 		"wantsToInsertAtEnd": "Kilo Code wants to append content to the end of this file:"
-=======
-		"wantsToRead": "Roo wants to read this file:",
-		"wantsToReadMultiple": "Roo wants to read multiple files:",
-		"wantsToReadAndXMore": "Roo wants to read this file and {{count}} more:",
-		"wantsToReadOutsideWorkspace": "Roo wants to read this file outside of the workspace:",
-		"didRead": "Roo read this file:",
-		"wantsToEdit": "Roo wants to edit this file:",
-		"wantsToEditOutsideWorkspace": "Roo wants to edit this file outside of the workspace:",
-		"wantsToCreate": "Roo wants to create a new file:",
-		"wantsToSearchReplace": "Roo wants to search and replace in this file:",
-		"didSearchReplace": "Roo performed search and replace on this file:",
-		"wantsToInsert": "Roo wants to insert content into this file:",
-		"wantsToInsertWithLineNumber": "Roo wants to insert content into this file at line {{lineNumber}}:",
-		"wantsToInsertAtEnd": "Roo wants to append content to the end of this file:"
->>>>>>> 69f72002
 	},
 	"directoryOperations": {
 		"wantsToViewTopLevel": "Kilo Code wants to view the top level files in this directory:",
