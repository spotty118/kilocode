--- conflicted
+++ resolved
@@ -10,16 +10,9 @@
 	"cloudBenefitHistory": "Riwayat tugas online",
 	"cloudBenefitSharing": "Fitur berbagi dan kolaborasi",
 	"cloudBenefitMetrics": "Metrik penggunaan berdasarkan tugas, token, dan biaya",
-<<<<<<< HEAD
 	"cloudBenefitWalkaway": "Ikuti dan kontrol tugas dari mana saja dengan Kilo remote Control",
 	"remoteControl": "Kilo remote Control",
 	"remoteControlDescription": "Memungkinkan mengikuti dan berinteraksi dengan tugas di workspace ini dengan Kilo Code Cloud",
-	"visitCloudWebsite": "Kunjungi Kilo Code Cloud"
-=======
-	"cloudBenefitWalkaway": "Ikuti dan kontrol tugas dari mana saja dengan Roomote Control",
-	"remoteControl": "Roomote Control",
-	"remoteControlDescription": "Memungkinkan mengikuti dan berinteraksi dengan tugas di workspace ini dengan Roo Code Cloud",
-	"visitCloudWebsite": "Kunjungi Roo Code Cloud",
-	"cloudUrlPillLabel": "URL Roo Code Cloud"
->>>>>>> 173acdb1
+	"visitCloudWebsite": "Kunjungi Kilo Code Cloud",
+	"cloudUrlPillLabel": "URL Kilo Code Cloud"
 }