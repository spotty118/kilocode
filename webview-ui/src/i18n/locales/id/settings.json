--- conflicted
+++ resolved
@@ -136,12 +136,8 @@
 		"resetToDefault": "Reset ke default"
 	},
 	"autoApprove": {
-<<<<<<< HEAD
+		"toggleShortcut": "Anda dapat mengonfigurasi pintasan global untuk pengaturan ini <SettingsLink>di preferensi IDE Anda</SettingsLink>.",
 		"description": "Izinkan Kilo Code untuk secara otomatis melakukan operasi tanpa memerlukan persetujuan. Aktifkan pengaturan ini hanya jika kamu sepenuhnya mempercayai AI dan memahami risiko keamanan yang terkait.",
-=======
-		"toggleShortcut": "Anda dapat mengonfigurasi pintasan global untuk pengaturan ini <SettingsLink>di preferensi IDE Anda</SettingsLink>.",
-		"description": "Izinkan Roo untuk secara otomatis melakukan operasi tanpa memerlukan persetujuan. Aktifkan pengaturan ini hanya jika kamu sepenuhnya mempercayai AI dan memahami risiko keamanan yang terkait.",
->>>>>>> 17ae7e2d
 		"enabled": "Auto-Approve Diaktifkan",
 		"toggleAriaLabel": "Beralih persetujuan otomatis",
 		"disabledAriaLabel": "Persetujuan otomatis dinonaktifkan - pilih opsi terlebih dahulu",
@@ -389,16 +385,10 @@
 		"ollama": {
 			"baseUrl": "Base URL (opsional)",
 			"modelId": "Model ID",
-<<<<<<< HEAD
-			"apiKey": "API Key",
-			"apiKeyPlaceholder": "Masukkan API key Anda",
-			"apiKeyInfo": "API key akan dikirim sebagai Authorization header",
-=======
 			"apiKey": "Ollama API Key",
 			"apiKeyHelp": "API key opsional untuk instance Ollama yang terautentikasi atau layanan cloud. Biarkan kosong untuk instalasi lokal.",
 			"numCtx": "Ukuran Jendela Konteks (num_ctx)",
 			"numCtxHelp": "Ganti ukuran jendela konteks default model. Biarkan kosong untuk menggunakan konfigurasi Modelfile model. Nilai minimum adalah 128.",
->>>>>>> 17ae7e2d
 			"description": "Ollama memungkinkan kamu menjalankan model secara lokal di komputer. Untuk instruksi cara memulai, lihat panduan quickstart mereka.",
 			"warning": "Catatan: Kilo Code menggunakan prompt kompleks dan bekerja terbaik dengan model Claude. Model yang kurang mampu mungkin tidak bekerja seperti yang diharapkan."
 		},
