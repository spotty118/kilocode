{
	"common": {
		"save": "Guardar",
		"done": "Hecho",
		"cancel": "Cancelar",
		"reset": "Restablecer",
		"select": "Seleccionar",
		"add": "Añadir encabezado",
		"remove": "Eliminar"
	},
	"header": {
		"title": "Configuración",
		"saveButtonTooltip": "Guardar cambios",
		"nothingChangedTooltip": "Nada ha cambiado",
		"doneButtonTooltip": "Descartar cambios no guardados y cerrar el panel de configuración"
	},
	"unsavedChangesDialog": {
		"title": "Cambios no guardados",
		"description": "¿Desea descartar los cambios y continuar?",
		"cancelButton": "Cancelar",
		"discardButton": "Descartar cambios"
	},
	"sections": {
		"providers": "Proveedores",
		"autoApprove": "Auto-aprobación",
		"browser": "Acceso al ordenador",
		"checkpoints": "Puntos de control",
		"notifications": "Notificaciones",
		"contextManagement": "Contexto",
		"terminal": "Terminal",
		"slashCommands": "Comandos de Barra",
		"prompts": "Indicaciones",
		"ui": "UI",
		"experimental": "Experimental",
		"language": "Idioma",
		"about": "Acerca de Kilo Code",
		"display": "Mostrar"
	},
	"slashCommands": {
		"description": "Gestiona tus comandos de barra para ejecutar rápidamente flujos de trabajo y acciones personalizadas. <DocsLink>Saber más</DocsLink>"
	},
	"prompts": {
		"description": "Configura indicaciones de soporte que se utilizan para acciones rápidas como mejorar indicaciones, explicar código y solucionar problemas. Estas indicaciones ayudan a Kilo Code a brindar mejor asistencia para tareas comunes de desarrollo."
	},
	"codeIndex": {
		"title": "Indexación de código",
		"description": "Configura los ajustes de indexación de código para habilitar búsqueda semántica en tu proyecto. <0>Más información</0>",
		"statusTitle": "Estado",
		"enableLabel": "Habilitar indexación de código",
		"enableDescription": "Habilita la indexación de código para mejorar la búsqueda y la comprensión del contexto",
		"settingsTitle": "Configuración de indexación",
		"disabledMessage": "La indexación de código está actualmente deshabilitada. Habilítala en la configuración global para configurar las opciones de indexación.",
		"profileLabel": "Proveedor de embeddings",
		"embedderProviderLabel": "Proveedor de embedder",
		"selectProfilePlaceholder": "Seleccionar proveedor",
		"openaiProvider": "OpenAI",
		"ollamaProvider": "Ollama",
		"geminiProvider": "Gemini",
		"geminiApiKeyLabel": "Clave API:",
		"geminiApiKeyPlaceholder": "Introduce tu clave de API de Gemini",
		"vercelAiGatewayProvider": "Vercel AI Gateway",
		"vercelAiGatewayApiKeyLabel": "Clave API",
		"vercelAiGatewayApiKeyPlaceholder": "Introduce tu clave API de Vercel AI Gateway",
		"mistralProvider": "Mistral",
		"mistralApiKeyLabel": "Clave API:",
		"mistralApiKeyPlaceholder": "Introduce tu clave de API de Mistral",
		"openaiCompatibleProvider": "Compatible con OpenAI",
		"openAiKeyLabel": "Clave API de OpenAI",
		"openAiKeyPlaceholder": "Introduce tu clave API de OpenAI",
		"openAiCompatibleBaseUrlLabel": "URL base",
		"openAiCompatibleApiKeyLabel": "Clave API",
		"openAiCompatibleApiKeyPlaceholder": "Introduce tu clave API",
		"openAiCompatibleModelDimensionLabel": "Dimensión de Embedding:",
		"modelDimensionLabel": "Dimensión del modelo",
		"openAiCompatibleModelDimensionPlaceholder": "ej., 1536",
		"openAiCompatibleModelDimensionDescription": "La dimensión de embedding (tamaño de salida) para tu modelo. Consulta la documentación de tu proveedor para este valor. Valores comunes: 384, 768, 1536, 3072.",
		"modelLabel": "Modelo",
		"modelPlaceholder": "Introduce el nombre del modelo",
		"selectModel": "Seleccionar un modelo",
		"selectModelPlaceholder": "Seleccionar modelo",
		"ollamaUrlLabel": "URL de Ollama:",
		"ollamaBaseUrlLabel": "URL base de Ollama",
		"qdrantUrlLabel": "URL de Qdrant",
		"qdrantKeyLabel": "Clave de Qdrant:",
		"qdrantApiKeyLabel": "Clave API de Qdrant",
		"qdrantApiKeyPlaceholder": "Introduce tu clave API de Qdrant (opcional)",
		"setupConfigLabel": "Configuración",
		"startIndexingButton": "Iniciar",
		"clearIndexDataButton": "Borrar índice",
		"unsavedSettingsMessage": "Por favor guarda tus ajustes antes de iniciar el proceso de indexación.",
		"clearDataDialog": {
			"title": "¿Estás seguro?",
			"description": "Esta acción no se puede deshacer. Esto eliminará permanentemente los datos de índice de tu base de código.",
			"cancelButton": "Cancelar",
			"confirmButton": "Borrar datos"
		},
		"ollamaUrlPlaceholder": "http://localhost:11434",
		"openAiCompatibleBaseUrlPlaceholder": "https://api.example.com",
		"modelDimensionPlaceholder": "1536",
		"qdrantUrlPlaceholder": "http://localhost:6333",
		"saveError": "Error al guardar la configuración",
		"modelDimensions": "({{dimension}} dimensiones)",
		"saveSuccess": "Configuración guardada exitosamente",
		"saving": "Guardando...",
		"saveSettings": "Guardar",
		"indexingStatuses": {
			"standby": "En espera",
			"indexing": "Indexando",
			"indexed": "Indexado",
			"error": "Error"
		},
		"close": "Cerrar",
		"validation": {
			"invalidQdrantUrl": "URL de Qdrant no válida",
			"invalidOllamaUrl": "URL de Ollama no válida",
			"invalidBaseUrl": "URL base no válida",
			"qdrantUrlRequired": "Se requiere la URL de Qdrant",
			"openaiApiKeyRequired": "Se requiere la clave API de OpenAI",
			"modelSelectionRequired": "Se requiere la selección de un modelo",
			"apiKeyRequired": "Se requiere la clave API",
			"modelIdRequired": "Se requiere el ID del modelo",
			"modelDimensionRequired": "Se requiere la dimensión del modelo",
			"geminiApiKeyRequired": "Se requiere la clave API de Gemini",
			"mistralApiKeyRequired": "Se requiere la clave de API de Mistral",
			"vercelAiGatewayApiKeyRequired": "Se requiere la clave API de Vercel AI Gateway",
			"ollamaBaseUrlRequired": "Se requiere la URL base de Ollama",
			"baseUrlRequired": "Se requiere la URL base",
			"modelDimensionMinValue": "La dimensión del modelo debe ser mayor que 0"
		},
		"advancedConfigLabel": "Configuración avanzada",
		"searchMinScoreLabel": "Umbral de puntuación de búsqueda",
		"searchMinScoreDescription": "Puntuación mínima de similitud (0.0-1.0) requerida para los resultados de búsqueda. Valores más bajos devuelven más resultados pero pueden ser menos relevantes. Valores más altos devuelven menos resultados pero más relevantes.",
		"searchMinScoreResetTooltip": "Restablecer al valor predeterminado (0.4)",
		"searchMaxResultsLabel": "Resultados máximos de búsqueda",
		"searchMaxResultsDescription": "Número máximo de resultados de búsqueda a devolver al consultar el índice de código. Valores más altos proporcionan más contexto pero pueden incluir resultados menos relevantes.",
		"resetToDefault": "Restablecer al valor predeterminado"
	},
	"autoApprove": {
<<<<<<< HEAD
		"description": "Permitir que Kilo Code realice operaciones automáticamente sin requerir aprobación. Habilite esta configuración solo si confía plenamente en la IA y comprende los riesgos de seguridad asociados.",
=======
		"toggleShortcut": "Puedes configurar un atajo global para esta configuración <SettingsLink>en las preferencias de tu IDE</SettingsLink>.",
		"description": "Permitir que Roo realice operaciones automáticamente sin requerir aprobación. Habilite esta configuración solo si confía plenamente en la IA y comprende los riesgos de seguridad asociados.",
>>>>>>> 17ae7e2d
		"enabled": "Auto-aprobación habilitada",
		"toggleAriaLabel": "Alternar aprobación automática",
		"disabledAriaLabel": "Aprobación automática desactivada: seleccione primero las opciones",
		"readOnly": {
			"label": "Lectura",
			"description": "Cuando está habilitado, Kilo Code verá automáticamente el contenido del directorio y leerá archivos sin que necesite hacer clic en el botón Aprobar.",
			"outsideWorkspace": {
				"label": "Incluir archivos fuera del espacio de trabajo",
				"description": "Permitir a Kilo Code leer archivos fuera del espacio de trabajo actual sin requerir aprobación."
			}
		},
		"write": {
			"label": "Escritura",
			"description": "Crear y editar archivos automáticamente sin requerir aprobación",
			"delayLabel": "Retraso después de escritura para permitir que los diagnósticos detecten posibles problemas",
			"outsideWorkspace": {
				"label": "Incluir archivos fuera del espacio de trabajo",
				"description": "Permitir a Kilo Code crear y editar archivos fuera del espacio de trabajo actual sin requerir aprobación."
			},
			"protected": {
				"label": "Incluir archivos protegidos",
				"description": "Permitir a Kilo Code crear y editar archivos protegidos (como .kilocodeignore y archivos de configuración .kilocode/) sin requerir aprobación."
			}
		},
		"browser": {
			"label": "Navegador",
			"description": "Realizar acciones del navegador automáticamente sin requerir aprobación. Nota: Solo se aplica cuando el modelo admite el uso del ordenador"
		},
		"retry": {
			"label": "Reintentar",
			"description": "Reintentar automáticamente solicitudes de API fallidas cuando el servidor devuelve una respuesta de error",
			"delayLabel": "Retraso antes de reintentar la solicitud"
		},
		"mcp": {
			"label": "MCP",
			"description": "Habilitar la aprobación automática de herramientas MCP individuales en la vista de Servidores MCP (requiere tanto esta configuración como la casilla \"Permitir siempre\" de la herramienta)"
		},
		"modeSwitch": {
			"label": "Modo",
			"description": "Cambiar automáticamente entre diferentes modos sin requerir aprobación"
		},
		"subtasks": {
			"label": "Subtareas",
			"description": "Permitir la creación y finalización de subtareas sin requerir aprobación"
		},
		"followupQuestions": {
			"label": "Pregunta",
			"description": "Seleccionar automáticamente la primera respuesta sugerida para preguntas de seguimiento después del tiempo de espera configurado",
			"timeoutLabel": "Tiempo de espera antes de seleccionar automáticamente la primera respuesta"
		},
		"execute": {
			"label": "Ejecutar",
			"description": "Ejecutar automáticamente comandos de terminal permitidos sin requerir aprobación",
			"allowedCommands": "Comandos de auto-ejecución permitidos",
			"allowedCommandsDescription": "Prefijos de comandos que pueden ser ejecutados automáticamente cuando \"Aprobar siempre operaciones de ejecución\" está habilitado. Añade * para permitir todos los comandos (usar con precaución).",
			"deniedCommands": "Comandos denegados",
			"deniedCommandsDescription": "Prefijos de comandos que serán automáticamente denegados sin pedir aprobación. En caso de conflictos con comandos permitidos, la coincidencia de prefijo más larga tiene prioridad. Añade * para denegar todos los comandos.",
			"commandPlaceholder": "Ingrese prefijo de comando (ej. 'git ')",
			"deniedCommandPlaceholder": "Ingrese prefijo de comando a denegar (ej. 'rm -rf')",
			"addButton": "Añadir",
			"autoDenied": "Los comandos con el prefijo `{{prefix}}` han sido prohibidos por el usuario. No eludes esta restricción ejecutando otro comando."
		},
		"showMenu": {
			"label": "Mostrar menú de aprobación automática en la vista de chat",
			"description": "Cuando está habilitado, el menú de aprobación automática se mostrará en la parte inferior de la vista de chat, permitiendo un acceso rápido a la configuración de aprobación automática"
		},
		"updateTodoList": {
			"label": "Todo",
			"description": "La lista de tareas se actualiza automáticamente sin aprobación"
		},
		"apiRequestLimit": {
			"title": "Solicitudes máximas",
			"description": "Realizar automáticamente esta cantidad de solicitudes a la API antes de pedir aprobación para continuar con la tarea.",
			"unlimited": "Ilimitado"
		},
		"selectOptionsFirst": "Selecciona al menos una opción a continuación para habilitar la aprobación automática",
		"apiCostLimit": {
			"title": "Costo Máximo",
			"unlimited": "Ilimitado"
		},
		"maxLimits": {
			"description": "Realizar automáticamente solicitudes hasta estos límites antes de pedir aprobación para continuar."
		}
	},
	"providers": {
		"providerDocumentation": "Documentación de {{provider}}",
		"configProfile": "Perfil de configuración",
		"description": "Guarde diferentes configuraciones de API para cambiar rápidamente entre proveedores y ajustes.",
		"apiProvider": "Proveedor de API",
		"model": "Modelo",
		"nameEmpty": "El nombre no puede estar vacío",
		"nameExists": "Ya existe un perfil con este nombre",
		"deleteProfile": "Eliminar perfil",
		"invalidArnFormat": "Formato de ARN no válido. Verifica los ejemplos anteriores.",
		"enterNewName": "Ingrese un nuevo nombre",
		"addProfile": "Agregar perfil",
		"renameProfile": "Renombrar perfil",
		"newProfile": "Nuevo perfil de configuración",
		"enterProfileName": "Ingrese el nombre del perfil",
		"createProfile": "Crear perfil",
		"cannotDeleteOnlyProfile": "No se puede eliminar el único perfil",
		"searchPlaceholder": "Buscar perfiles",
		"searchProviderPlaceholder": "Buscar proveedores",
		"noProviderMatchFound": "No se encontraron proveedores",
		"noMatchFound": "No se encontraron perfiles coincidentes",
		"vscodeLmDescription": "La API del Modelo de Lenguaje de VS Code le permite ejecutar modelos proporcionados por otras extensiones de VS Code (incluido, entre otros, GitHub Copilot). La forma más sencilla de empezar es instalar las extensiones Copilot y Copilot Chat desde el VS Code Marketplace.",
		"awsCustomArnUse": "Ingrese un ARN de Amazon Bedrock válido para el modelo que desea utilizar. Ejemplos de formato:",
		"awsCustomArnDesc": "Asegúrese de que la región en el ARN coincida con la región de AWS seleccionada anteriormente.",
		"openRouterApiKey": "Clave API de OpenRouter",
		"getOpenRouterApiKey": "Obtener clave API de OpenRouter",
		"vercelAiGatewayApiKey": "Clave API de Vercel AI Gateway",
		"getVercelAiGatewayApiKey": "Obtener clave API de Vercel AI Gateway",
		"apiKeyStorageNotice": "Las claves API se almacenan de forma segura en el Almacenamiento Secreto de VSCode",
		"glamaApiKey": "Clave API de Glama",
		"getGlamaApiKey": "Obtener clave API de Glama",
		"useCustomBaseUrl": "Usar URL base personalizada",
		"useReasoning": "Habilitar razonamiento",
		"useHostHeader": "Usar encabezado Host personalizado",
		"useLegacyFormat": "Usar formato API de OpenAI heredado",
		"customHeaders": "Encabezados personalizados",
		"headerName": "Nombre del encabezado",
		"headerValue": "Valor del encabezado",
		"noCustomHeaders": "No hay encabezados personalizados definidos. Haga clic en el botón + para añadir uno.",
		"requestyApiKey": "Clave API de Requesty",
		"refreshModels": {
			"label": "Actualizar modelos",
			"hint": "Por favor, vuelve a abrir la configuración para ver los modelos más recientes.",
			"loading": "Actualizando lista de modelos...",
			"success": "¡Lista de modelos actualizada correctamente!",
			"error": "Error al actualizar la lista de modelos. Por favor, inténtalo de nuevo."
		},
		"getRequestyApiKey": "Obtener clave API de Requesty",
		"getRequestyBaseUrl": "URL base",
		"requestyUseCustomBaseUrl": "Utilice una URL base personalizada",
		"openRouterTransformsText": "Comprimir prompts y cadenas de mensajes al tamaño del contexto (<a>Transformaciones de OpenRouter</a>)",
		"anthropicApiKey": "Clave API de Anthropic",
		"getAnthropicApiKey": "Obtener clave API de Anthropic",
		"anthropicUseAuthToken": "Pasar la clave API de Anthropic como encabezado de autorización en lugar de X-Api-Key",
		"anthropic1MContextBetaLabel": "Habilitar ventana de contexto de 1M (Beta)",
		"anthropic1MContextBetaDescription": "Amplía la ventana de contexto a 1 millón de tokens para Claude Sonnet 4",
		"awsBedrock1MContextBetaLabel": "Habilitar ventana de contexto de 1M (Beta)",
		"awsBedrock1MContextBetaDescription": "Amplía la ventana de contexto a 1 millón de tokens para Claude Sonnet 4",
		"cerebrasApiKey": "Clave API de Cerebras",
		"getCerebrasApiKey": "Obtener clave API de Cerebras",
		"chutesApiKey": "Clave API de Chutes",
		"getChutesApiKey": "Obtener clave API de Chutes",
		"fireworksApiKey": "Clave API de Fireworks",
		"getFireworksApiKey": "Obtener clave API de Fireworks",
		"featherlessApiKey": "Clave API de Featherless",
		"getFeatherlessApiKey": "Obtener clave API de Featherless",
		"ioIntelligenceApiKey": "Clave API de IO Intelligence",
		"ioIntelligenceApiKeyPlaceholder": "Introduce tu clave de API de IO Intelligence",
		"getIoIntelligenceApiKey": "Obtener clave API de IO Intelligence",
		"deepSeekApiKey": "Clave API de DeepSeek",
		"getDeepSeekApiKey": "Obtener clave API de DeepSeek",
		"doubaoApiKey": "Clave API de Doubao",
		"getDoubaoApiKey": "Obtener clave API de Doubao",
		"moonshotApiKey": "Clave API de Moonshot",
		"getMoonshotApiKey": "Obtener clave API de Moonshot",
		"moonshotBaseUrl": "Punto de entrada de Moonshot",
		"zaiApiKey": "Clave API de Z AI",
		"getZaiApiKey": "Obtener clave API de Z AI",
		"zaiEntrypoint": "Punto de entrada de Z AI",
		"zaiEntrypointDescription": "Por favor, seleccione el punto de entrada de API apropiado según su ubicación. Si está en China, elija open.bigmodel.cn. De lo contrario, elija api.z.ai.",
		"geminiApiKey": "Clave API de Gemini",
		"getGroqApiKey": "Obtener clave API de Groq",
		"groqApiKey": "Clave API de Groq",
		"getSambaNovaApiKey": "Obtener clave API de SambaNova",
		"sambaNovaApiKey": "Clave API de SambaNova",
		"getHuggingFaceApiKey": "Obtener clave API de Hugging Face",
		"huggingFaceApiKey": "Clave API de Hugging Face",
		"huggingFaceModelId": "ID del modelo",
		"huggingFaceLoading": "Cargando...",
		"huggingFaceModelsCount": "({{count}} modelos)",
		"huggingFaceSelectModel": "Seleccionar un modelo...",
		"huggingFaceSearchModels": "Buscar modelos...",
		"huggingFaceNoModelsFound": "No se encontraron modelos",
		"huggingFaceProvider": "Proveedor",
		"huggingFaceProviderAuto": "Automático",
		"huggingFaceSelectProvider": "Seleccionar un proveedor...",
		"huggingFaceSearchProviders": "Buscar proveedores...",
		"huggingFaceNoProvidersFound": "No se encontraron proveedores",
		"getGeminiApiKey": "Obtener clave API de Gemini",
		"openAiApiKey": "Clave API de OpenAI",
		"apiKey": "Clave API",
		"openAiBaseUrl": "URL base",
		"getOpenAiApiKey": "Obtener clave API de OpenAI",
		"mistralApiKey": "Clave API de Mistral",
		"getMistralApiKey": "Obtener clave API de Mistral / Codestral",
		"codestralBaseUrl": "URL base de Codestral (Opcional)",
		"codestralBaseUrlDesc": "Establecer una URL alternativa para el modelo Codestral.",
		"xaiApiKey": "Clave API de xAI",
		"getXaiApiKey": "Obtener clave API de xAI",
		"litellmApiKey": "Clave API de LiteLLM",
		"litellmBaseUrl": "URL base de LiteLLM",
		"awsCredentials": "Credenciales de AWS",
		"awsProfile": "Perfil de AWS",
		"awsApiKey": "Clave de API de Amazon Bedrock",
		"awsProfileName": "Nombre del perfil de AWS",
		"awsAccessKey": "Clave de acceso de AWS",
		"awsSecretKey": "Clave secreta de AWS",
		"awsSessionToken": "Token de sesión de AWS",
		"awsRegion": "Región de AWS",
		"awsCrossRegion": "Usar inferencia entre regiones",
		"awsBedrockVpc": {
			"useCustomVpcEndpoint": "Usar punto de conexión VPC personalizado",
			"vpcEndpointUrlPlaceholder": "Ingrese URL del punto de conexión VPC (opcional)",
			"examples": "Ejemplos:"
		},
		"enablePromptCaching": "Habilitar caché de prompts",
		"enablePromptCachingTitle": "Habilitar el caché de prompts para mejorar el rendimiento y reducir costos para modelos compatibles.",
		"cacheUsageNote": "Nota: Si no ve el uso del caché, intente seleccionar un modelo diferente y luego seleccionar nuevamente su modelo deseado.",
		"vscodeLmModel": "Modelo de lenguaje",
		"vscodeLmWarning": "Nota: Esta es una integración muy experimental y el soporte del proveedor variará. Si recibe un error sobre un modelo no compatible, es un problema del proveedor.",
		"geminiParameters": {
			"urlContext": {
				"title": "Habilitar contexto de URL",
				"description": "Permite que Gemini acceda y procese URLs para contexto adicional al generar respuestas. Útil para tareas que requieren análisis de contenido web."
			},
			"groundingSearch": {
				"title": "Habilitar grounding con búsqueda en Google",
				"description": "Permite que Gemini busque en Google información actual y fundamente las respuestas en datos en tiempo real. Útil para consultas que requieren información actualizada."
			}
		},
		"googleCloudSetup": {
			"title": "Para usar Google Cloud Vertex AI, necesita:",
			"step1": "1. Crear una cuenta de Google Cloud, habilitar la API de Vertex AI y habilitar los modelos Claude deseados.",
			"step2": "2. Instalar Google Cloud CLI y configurar las credenciales predeterminadas de la aplicación.",
			"step3": "3. O crear una cuenta de servicio con credenciales."
		},
		"googleCloudCredentials": "Credenciales de Google Cloud",
		"googleCloudKeyFile": "Ruta del archivo de clave de Google Cloud",
		"googleCloudProjectId": "ID del proyecto de Google Cloud",
		"googleCloudRegion": "Región de Google Cloud",
		"lmStudio": {
			"baseUrl": "URL base (opcional)",
			"modelId": "ID del modelo",
			"speculativeDecoding": "Habilitar decodificación especulativa",
			"draftModelId": "ID del modelo borrador",
			"draftModelDesc": "El modelo borrador debe ser de la misma familia de modelos para que la decodificación especulativa funcione correctamente.",
			"selectDraftModel": "Seleccionar modelo borrador",
			"noModelsFound": "No se encontraron modelos borrador. Asegúrese de que LM Studio esté ejecutándose con el Modo Servidor habilitado.",
			"description": "LM Studio le permite ejecutar modelos localmente en su computadora. Para obtener instrucciones sobre cómo comenzar, consulte su <a>guía de inicio rápido</a>. También necesitará iniciar la función de <b>servidor local</b> de LM Studio para usarlo con esta extensión. <span>Nota:</span> Kilo Code utiliza prompts complejos y funciona mejor con modelos Claude. Los modelos menos capaces pueden no funcionar como se espera."
		},
		"ollama": {
			"baseUrl": "URL base (opcional)",
			"modelId": "ID del modelo",
<<<<<<< HEAD
			"apiKey": "Clave API",
			"apiKeyPlaceholder": "Introduce tu clave de API",
			"apiKeyInfo": "La clave API se enviará como encabezado de autorización",
=======
			"apiKey": "Clave API de Ollama",
			"apiKeyHelp": "Clave API opcional para instancias de Ollama autenticadas o servicios en la nube. Deja vacío para instalaciones locales.",
			"numCtx": "Tamaño de la ventana de contexto (num_ctx)",
			"numCtxHelp": "Sobrescribe el tamaño de la ventana de contexto predeterminado del modelo. Déjelo vacío para usar la configuración del Modelfile del modelo. El valor mínimo es 128.",
>>>>>>> 17ae7e2d
			"description": "Ollama le permite ejecutar modelos localmente en su computadora. Para obtener instrucciones sobre cómo comenzar, consulte la guía de inicio rápido.",
			"warning": "Nota: Kilo Code utiliza prompts complejos y funciona mejor con modelos Claude. Los modelos menos capaces pueden no funcionar como se espera."
		},
		"unboundApiKey": "Clave API de Unbound",
		"getUnboundApiKey": "Obtener clave API de Unbound",
		"unboundRefreshModelsSuccess": "¡Lista de modelos actualizada! Ahora puede seleccionar entre los últimos modelos.",
		"unboundInvalidApiKey": "Clave API inválida. Por favor, verifique su clave API e inténtelo de nuevo.",
		"humanRelay": {
			"description": "No se requiere clave API, pero el usuario necesita ayudar a copiar y pegar la información en el chat web de IA.",
			"instructions": "Durante el uso, aparecerá un cuadro de diálogo y el mensaje actual se copiará automáticamente al portapapeles. Debe pegarlo en las versiones web de IA (como ChatGPT o Claude), luego copiar la respuesta de la IA de vuelta al cuadro de diálogo y hacer clic en el botón de confirmar."
		},
		"roo": {
			"authenticatedMessage": "Autenticado de forma segura a través de tu cuenta de Roo Code Cloud.",
			"connectButton": "Conectar a Roo Code Cloud"
		},
		"openRouter": {
			"providerRouting": {
				"title": "Enrutamiento de Proveedores de OpenRouter",
				"description": "OpenRouter dirige las solicitudes a los mejores proveedores disponibles para su modelo. Por defecto, las solicitudes se equilibran entre los principales proveedores para maximizar el tiempo de actividad. Sin embargo, puede elegir un proveedor específico para este modelo.",
				"learnMore": "Más información sobre el enrutamiento de proveedores"
			}
		},
		"customModel": {
			"capabilities": "Configure las capacidades y precios para su modelo personalizado compatible con OpenAI. Tenga cuidado al especificar las capacidades del modelo, ya que pueden afectar cómo funciona Kilo Code.",
			"maxTokens": {
				"label": "Tokens máximos de salida",
				"description": "Número máximo de tokens que el modelo puede generar en una respuesta. (Especifique -1 para permitir que el servidor establezca los tokens máximos.)"
			},
			"contextWindow": {
				"label": "Tamaño de ventana de contexto",
				"description": "Total de tokens (entrada + salida) que el modelo puede procesar."
			},
			"imageSupport": {
				"label": "Soporte de imágenes",
				"description": "¿Es este modelo capaz de procesar y entender imágenes?"
			},
			"computerUse": {
				"label": "Uso del ordenador",
				"description": "¿Es este modelo capaz de interactuar con un navegador? (ej. Claude 3.7 Sonnet)"
			},
			"promptCache": {
				"label": "Caché de prompts",
				"description": "¿Es este modelo capaz de almacenar prompts en caché?"
			},
			"pricing": {
				"input": {
					"label": "Precio de entrada",
					"description": "Costo por millón de tokens en la entrada/prompt. Esto afecta el costo de enviar contexto e instrucciones al modelo."
				},
				"output": {
					"label": "Precio de salida",
					"description": "Costo por millón de tokens en la respuesta del modelo. Esto afecta el costo del contenido generado y las completaciones."
				},
				"cacheReads": {
					"label": "Precio de lecturas de caché",
					"description": "Costo por millón de tokens para leer del caché. Este es el precio que se cobra cuando se recupera una respuesta almacenada en caché."
				},
				"cacheWrites": {
					"label": "Precio de escrituras de caché",
					"description": "Costo por millón de tokens para escribir en el caché. Este es el precio que se cobra cuando se almacena un prompt en caché por primera vez."
				}
			},
			"resetDefaults": "Restablecer valores predeterminados"
		},
		"rateLimitSeconds": {
			"label": "Límite de tasa",
			"description": "Tiempo mínimo entre solicitudes de API."
		},
		"consecutiveMistakeLimit": {
			"label": "Límite de errores y repeticiones",
			"description": "Número de errores consecutivos o acciones repetidas antes de mostrar el diálogo 'Kilo Code está teniendo problemas'",
			"unlimitedDescription": "Reintentos ilimitados habilitados (proceder automáticamente). El diálogo nunca aparecerá.",
			"warning": "⚠️ Establecer en 0 permite reintentos ilimitados que pueden consumir un uso significativo de la API"
		},
		"reasoningEffort": {
			"label": "Esfuerzo de razonamiento del modelo",
			"minimal": "Mínimo (el más rápido)",
			"high": "Alto",
			"medium": "Medio",
			"low": "Bajo"
		},
		"verbosity": {
			"label": "Verbosidad de la salida",
			"high": "Alta",
			"medium": "Media",
			"low": "Baja",
			"description": "Controla qué tan detalladas son las respuestas del modelo. La verbosidad baja produce respuestas concisas, mientras que la verbosidad alta proporciona explicaciones exhaustivas."
		},
		"setReasoningLevel": "Habilitar esfuerzo de razonamiento",
		"claudeCode": {
			"pathLabel": "Ruta de Claude Code",
			"description": "Ruta opcional a su CLI de Claude Code. Por defecto, es 'claude' si no se establece.",
			"placeholder": "Por defecto: claude",
			"maxTokensLabel": "Tokens máximos de salida",
			"maxTokensDescription": "Número máximo de tokens de salida para las respuestas de Claude Code. El valor predeterminado es 8000."
		},
		"geminiCli": {
			"description": "Este proveedor usa autenticación OAuth de la herramienta Gemini CLI y no requiere claves API.",
			"oauthPath": "Ruta de Credenciales OAuth (opcional)",
			"oauthPathDescription": "Ruta al archivo de credenciales OAuth. Deja vacío para usar la ubicación predeterminada (~/.gemini/oauth_creds.json).",
			"instructions": "Si aún no te has autenticado, por favor ejecuta",
			"instructionsContinued": "en tu terminal primero.",
			"setupLink": "Instrucciones de Configuración de Gemini CLI",
			"requirementsTitle": "Requisitos Importantes",
			"requirement1": "Primero, necesitas instalar la herramienta Gemini CLI",
			"requirement2": "Luego, ejecuta gemini en tu terminal y asegúrate de iniciar sesión con Google",
			"requirement3": "Solo funciona con cuentas personales de Google (no cuentas de Google Workspace)",
			"requirement4": "No usa claves API - la autenticación se maneja vía OAuth",
			"requirement5": "Requiere que la herramienta Gemini CLI esté instalada y autenticada primero",
			"freeAccess": "Acceso gratuito vía autenticación OAuth"
		},
		"qwenCode": {
			"oauthPath": "Ruta de Credenciales OAuth (opcional)",
			"oauthPathDescription": "Ruta al archivo de credenciales OAuth. Deja vacío para usar la ubicación predeterminada (~/.qwen/oauth_creds.json).",
			"description": "Este proveedor usa autenticación OAuth del servicio Qwen y no requiere claves API.",
			"instructions": "Por favor, sigue la documentación oficial para obtener el archivo de autorización y colócalo en la ruta especificada.",
			"setupLink": "Documentación Oficial de Qwen"
		}
	},
	"browser": {
		"enable": {
			"label": "Habilitar herramienta de navegador",
			"description": "Cuando está habilitado, Kilo Code puede usar un navegador para interactuar con sitios web cuando se utilizan modelos que admiten el uso del ordenador. <0>Más información</0>"
		},
		"viewport": {
			"label": "Tamaño del viewport",
			"description": "Seleccione el tamaño del viewport para interacciones del navegador. Esto afecta cómo se muestran e interactúan los sitios web.",
			"options": {
				"largeDesktop": "Escritorio grande (1280x800)",
				"smallDesktop": "Escritorio pequeño (900x600)",
				"tablet": "Tablet (768x1024)",
				"mobile": "Móvil (360x640)"
			}
		},
		"screenshotQuality": {
			"label": "Calidad de capturas de pantalla",
			"description": "Ajuste la calidad WebP de las capturas de pantalla del navegador. Valores más altos proporcionan capturas más claras pero aumentan el uso de token."
		},
		"remote": {
			"label": "Usar conexión remota del navegador",
			"description": "Conectarse a un navegador Chrome que se ejecuta con depuración remota habilitada (--remote-debugging-port=9222).",
			"urlPlaceholder": "URL personalizada (ej. http://localhost:9222)",
			"testButton": "Probar conexión",
			"testingButton": "Probando...",
			"instructions": "Ingrese la dirección del host del protocolo DevTools o déjelo vacío para descubrir automáticamente instancias locales de Chrome. El botón Probar Conexión intentará usar la URL personalizada si se proporciona, o descubrirá automáticamente si el campo está vacío."
		}
	},
	"checkpoints": {
		"enable": {
			"label": "Habilitar puntos de control automáticos",
			"description": "Cuando está habilitado, Kilo Code creará automáticamente puntos de control durante la ejecución de tareas, facilitando la revisión de cambios o la reversión a estados anteriores. <0>Más información</0>"
		}
	},
	"notifications": {
		"sound": {
			"label": "Habilitar efectos de sonido",
			"description": "Cuando está habilitado, Kilo Code reproducirá efectos de sonido para notificaciones y eventos.",
			"volumeLabel": "Volumen"
		},
		"tts": {
			"label": "Habilitar texto a voz",
			"description": "Cuando está habilitado, Kilo Code leerá en voz alta sus respuestas usando texto a voz.",
			"speedLabel": "Velocidad"
		}
	},
	"contextManagement": {
		"description": "Controle qué información se incluye en la ventana de contexto de la IA, afectando el uso de token y la calidad de respuesta",
		"autoCondenseContextPercent": {
			"label": "Umbral para activar la condensación inteligente de contexto",
			"description": "Cuando la ventana de contexto alcanza este umbral, Kilo Code la condensará automáticamente."
		},
		"condensingApiConfiguration": {
			"label": "Configuración de API para condensación de contexto",
			"description": "Seleccione qué configuración de API usar para operaciones de condensación de contexto. Deje sin seleccionar para usar la configuración activa actual.",
			"useCurrentConfig": "Usar configuración actual"
		},
		"customCondensingPrompt": {
			"label": "Prompt personalizado para condensación de contexto",
			"description": "Personalice el prompt del sistema utilizado para la condensación de contexto. Deje vacío para usar el prompt predeterminado.",
			"placeholder": "Ingrese su prompt de condensación personalizado aquí...\n\nPuede usar la misma estructura que el prompt predeterminado:\n- Conversación anterior\n- Trabajo actual\n- Conceptos técnicos clave\n- Archivos y código relevantes\n- Resolución de problemas\n- Tareas pendientes y próximos pasos",
			"reset": "Restablecer a predeterminado",
			"hint": "Vacío = usar prompt predeterminado"
		},
		"autoCondenseContext": {
			"name": "Activar automáticamente la condensación inteligente de contexto",
			"description": "Cuando está habilitado, Kilo Code condensará automáticamente el contexto cuando se alcance el umbral. Cuando está deshabilitado, aún puedes activar manualmente la condensación de contexto."
		},
		"openTabs": {
			"label": "Límite de contexto de pestañas abiertas",
			"description": "Número máximo de pestañas abiertas de VSCode a incluir en el contexto. Valores más altos proporcionan más contexto pero aumentan el uso de token."
		},
		"workspaceFiles": {
			"label": "Límite de contexto de archivos del espacio de trabajo",
			"description": "Número máximo de archivos a incluir en los detalles del directorio de trabajo actual. Valores más altos proporcionan más contexto pero aumentan el uso de token."
		},
		"rooignore": {
			"label": "Mostrar archivos .kilocodeignore en listas y búsquedas",
			"description": "Cuando está habilitado, los archivos que coinciden con los patrones en .kilocodeignore se mostrarán en listas con un símbolo de candado. Cuando está deshabilitado, estos archivos se ocultarán completamente de las listas de archivos y búsquedas."
		},
		"maxReadFile": {
			"label": "Umbral de auto-truncado de lectura de archivos",
			"description": "Kilo Code lee este número de líneas cuando el modelo omite valores de inicio/fin. Si este número es menor que el total del archivo, Kilo Code genera un índice de números de línea de las definiciones de código. Casos especiales: -1 indica a Kilo Code que lea el archivo completo (sin indexación), y 0 indica que no lea líneas y proporcione solo índices de línea para un contexto mínimo. Valores más bajos minimizan el uso inicial de contexto, permitiendo lecturas posteriores de rangos de líneas precisos. Las solicitudes con inicio/fin explícitos no están limitadas por esta configuración.",
			"lines": "líneas",
			"always_full_read": "Siempre leer el archivo completo"
		},
		"maxConcurrentFileReads": {
			"label": "Límite de lecturas simultáneas",
			"description": "Número máximo de archivos que la herramienta 'read_file' puede procesar simultáneamente. Valores más altos pueden acelerar la lectura de múltiples archivos pequeños pero aumentan el uso de memoria."
		},
		"maxImageFileSize": {
			"label": "Tamaño máximo de archivo de imagen",
			"mb": "MB",
			"description": "Tamaño máximo (en MB) para archivos de imagen que pueden ser procesados por la herramienta de lectura de archivos."
		},
		"maxTotalImageSize": {
			"label": "Tamaño total máximo de imágenes",
			"mb": "MB",
			"description": "Límite de tamaño acumulativo máximo (en MB) para todas las imágenes procesadas en una sola operación read_file. Al leer múltiples imágenes, el tamaño de cada imagen se suma al total. Si incluir otra imagen excedería este límite, será omitida."
		},
		"diagnostics": {
			"includeMessages": {
				"label": "Incluir automáticamente diagnósticos en el contexto",
				"description": "Cuando está habilitado, los mensajes de diagnóstico (errores) de los archivos editados se incluirán automáticamente en el contexto. Siempre puedes incluir manualmente todos los diagnósticos del espacio de trabajo usando @problems."
			},
			"maxMessages": {
				"label": "Máximo de mensajes de diagnóstico",
				"description": "Número máximo de mensajes de diagnóstico a incluir por archivo. Este límite se aplica tanto a la inclusión automática (cuando la casilla está habilitada) como a las menciones manuales de @problems. Valores más altos proporcionan más contexto pero aumentan el uso de tokens.",
				"resetTooltip": "Restablecer al valor predeterminado (50)",
				"unlimitedLabel": "Ilimitado"
			},
			"delayAfterWrite": {
				"label": "Retraso después de escrituras para permitir que los diagnósticos detecten problemas potenciales",
				"description": "Tiempo de espera después de escrituras de archivos antes de continuar, permitiendo que las herramientas de diagnóstico procesen cambios y detecten problemas."
			}
		},
		"condensingThreshold": {
			"label": "Umbral de condensación de contexto",
			"selectProfile": "Configurar umbral para perfil",
			"defaultProfile": "Predeterminado global (todos los perfiles)",
			"defaultDescription": "Cuando el contexto alcance este porcentaje, se condensará automáticamente para todos los perfiles a menos que tengan configuraciones personalizadas",
			"profileDescription": "Umbral personalizado solo para este perfil (anula el predeterminado global)",
			"inheritDescription": "Este perfil hereda el umbral predeterminado global ({{threshold}}%)",
			"usesGlobal": "(usa global {{threshold}}%)"
		}
	},
	"terminal": {
		"basic": {
			"label": "Configuración del terminal: Básica",
			"description": "Configuración básica del terminal"
		},
		"advanced": {
			"label": "Configuración del terminal: Avanzada",
			"description": "Las siguientes opciones pueden requerir reiniciar el terminal para aplicar la configuración."
		},
		"outputLineLimit": {
			"label": "Límite de salida de terminal",
			"description": "Número máximo de líneas a incluir en la salida del terminal al ejecutar comandos. Cuando se excede, se eliminarán líneas del medio, ahorrando token. <0>Más información</0>"
		},
		"outputCharacterLimit": {
			"label": "Límite de caracteres del terminal",
			"description": "Número máximo de caracteres a incluir en la salida del terminal al ejecutar comandos. Este límite tiene prioridad sobre el límite de líneas para evitar problemas de memoria con líneas extremadamente largas. Cuando se excede, la salida se truncará. <0>Aprende más</0>"
		},
		"shellIntegrationTimeout": {
			"label": "Tiempo de espera de integración del shell del terminal",
			"description": "Tiempo máximo de espera para la inicialización de la integración del shell antes de ejecutar comandos. Para usuarios con tiempos de inicio de shell largos, este valor puede necesitar ser aumentado si ve errores \"Shell Integration Unavailable\" en el terminal. <0>Más información</0>"
		},
		"shellIntegrationDisabled": {
			"label": "Desactivar la integración del shell del terminal",
			"description": "Activa esto si los comandos del terminal no funcionan correctamente o si ves errores de 'Shell Integration Unavailable'. Esto utiliza un método más simple para ejecutar comandos, omitiendo algunas funciones avanzadas del terminal. <0>Más información</0>"
		},
		"commandDelay": {
			"label": "Retraso de comando del terminal",
			"description": "Retraso en milisegundos para añadir después de la ejecución del comando. La configuración predeterminada de 0 desactiva completamente el retraso. Esto puede ayudar a asegurar que la salida del comando se capture completamente en terminales con problemas de temporización. En la mayoría de terminales se implementa estableciendo `PROMPT_COMMAND='sleep N'` y Powershell añade `start-sleep` al final de cada comando. Originalmente era una solución para el error VSCode#237208 y puede no ser necesario. <0>Más información</0>"
		},
		"compressProgressBar": {
			"label": "Comprimir salida de barras de progreso",
			"description": "Cuando está habilitado, procesa la salida del terminal con retornos de carro (\\r) para simular cómo un terminal real mostraría el contenido. Esto elimina los estados intermedios de las barras de progreso, conservando solo el estado final, lo que ahorra espacio de contexto para información más relevante. <0>Más información</0>"
		},
		"powershellCounter": {
			"label": "Habilitar solución temporal del contador de PowerShell",
			"description": "Cuando está habilitado, agrega un contador a los comandos de PowerShell para garantizar la ejecución correcta de los comandos. Esto ayuda con las terminales PowerShell que pueden tener problemas con la captura de salida de comandos. <0>Más información</0>"
		},
		"zshClearEolMark": {
			"label": "Limpiar marca de fin de línea de ZSH",
			"description": "Cuando está habilitado, limpia la marca de fin de línea de ZSH estableciendo PROMPT_EOL_MARK=''. Esto evita problemas con la interpretación de la salida de comandos cuando termina con caracteres especiales como '%'. <0>Más información</0>"
		},
		"zshOhMy": {
			"label": "Habilitar integración Oh My Zsh",
			"description": "Cuando está habilitado, establece ITERM_SHELL_INTEGRATION_INSTALLED=Yes para habilitar las características de integración del shell Oh My Zsh. Aplicar esta configuración puede requerir reiniciar el IDE. <0>Más información</0>"
		},
		"zshP10k": {
			"label": "Habilitar integración Powerlevel10k",
			"description": "Cuando está habilitado, establece POWERLEVEL9K_TERM_SHELL_INTEGRATION=true para habilitar las características de integración del shell Powerlevel10k. <0>Más información</0>"
		},
		"zdotdir": {
			"label": "Habilitar gestión de ZDOTDIR",
			"description": "Cuando está habilitado, crea un directorio temporal para ZDOTDIR para manejar correctamente la integración del shell zsh. Esto asegura que la integración del shell de VSCode funcione correctamente con zsh mientras preserva tu configuración de zsh. <0>Más información</0>"
		},
		"inheritEnv": {
			"label": "Heredar variables de entorno",
			"description": "Cuando está habilitado, el terminal hereda las variables de entorno del proceso padre de VSCode, como la configuración de integración del shell definida en el perfil del usuario. Esto alterna directamente la configuración global de VSCode `terminal.integrated.inheritEnv`. <0>Más información</0>"
		}
	},
	"advancedSettings": {
		"title": "Configuración avanzada"
	},
	"advanced": {
		"diff": {
			"label": "Habilitar edición a través de diffs",
			"description": "Cuando está habilitado, Kilo Code podrá editar archivos más rápidamente y rechazará automáticamente escrituras completas de archivos truncados. Funciona mejor con el último modelo Claude 4 Sonnet.",
			"strategy": {
				"label": "Estrategia de diff",
				"options": {
					"standard": "Estándar (Bloque único)",
					"multiBlock": "Experimental: Diff multi-bloque",
					"unified": "Experimental: Diff unificado"
				},
				"descriptions": {
					"standard": "La estrategia de diff estándar aplica cambios a un solo bloque de código a la vez.",
					"unified": "La estrategia de diff unificado toma múltiples enfoques para aplicar diffs y elige el mejor enfoque.",
					"multiBlock": "La estrategia de diff multi-bloque permite actualizar múltiples bloques de código en un archivo en una sola solicitud."
				}
			},
			"matchPrecision": {
				"label": "Precisión de coincidencia",
				"description": "Este control deslizante controla cuán precisamente deben coincidir las secciones de código al aplicar diffs. Valores más bajos permiten coincidencias más flexibles pero aumentan el riesgo de reemplazos incorrectos. Use valores por debajo del 100% con extrema precaución."
			}
		},
		"todoList": {
			"label": "Habilitar herramienta de lista de tareas",
			"description": "Cuando está habilitado, Kilo Code puede crear y gestionar listas de tareas para hacer seguimiento del progreso. Esto ayuda a organizar tareas complejas en pasos manejables."
		}
	},
	"experimental": {
		"DIFF_STRATEGY_UNIFIED": {
			"name": "Usar estrategia de diff unificada experimental",
			"description": "Habilitar la estrategia de diff unificada experimental. Esta estrategia podría reducir el número de reintentos causados por errores del modelo, pero puede causar comportamientos inesperados o ediciones incorrectas. Habilítela solo si comprende los riesgos y está dispuesto a revisar cuidadosamente todos los cambios."
		},
		"SEARCH_AND_REPLACE": {
			"name": "Usar herramienta experimental de búsqueda y reemplazo",
			"description": "Habilitar la herramienta experimental de búsqueda y reemplazo, permitiendo a Kilo Code reemplazar múltiples instancias de un término de búsqueda en una sola solicitud."
		},
		"INSERT_BLOCK": {
			"name": "Usar herramienta experimental de inserción de contenido",
			"description": "Habilitar la herramienta experimental de inserción de contenido, permitiendo a Kilo Code insertar contenido en números de línea específicos sin necesidad de crear un diff."
		},
		"POWER_STEERING": {
			"name": "Usar modo experimental de \"dirección asistida\"",
			"description": "Cuando está habilitado, Kilo Code recordará al modelo los detalles de su definición de modo actual con más frecuencia. Esto llevará a una mayor adherencia a las definiciones de roles e instrucciones personalizadas, pero usará más tokens por mensaje."
		},
		"MULTI_SEARCH_AND_REPLACE": {
			"name": "Usar herramienta experimental de diff de bloques múltiples",
			"description": "Cuando está habilitado, Kilo Code usará la herramienta de diff de bloques múltiples. Esto intentará actualizar múltiples bloques de código en el archivo en una sola solicitud."
		},
		"CONCURRENT_FILE_READS": {
			"name": "Habilitar lectura concurrente de archivos",
			"description": "Cuando está habilitado, Kilo Code puede leer múltiples archivos en una sola solicitud. Cuando está deshabilitado, Kilo Code debe leer archivos uno a la vez. Deshabilitarlo puede ayudar cuando se trabaja con modelos menos capaces o cuando deseas más control sobre el acceso a archivos."
		},
		"MARKETPLACE": {
			"name": "Habilitar Marketplace",
			"description": "Cuando está habilitado, puedes instalar MCP y modos personalizados del Marketplace."
		},
		"MULTI_FILE_APPLY_DIFF": {
			"name": "Habilitar ediciones de archivos concurrentes",
			"description": "Cuando está habilitado, Kilo Code puede editar múltiples archivos en una sola solicitud. Cuando está deshabilitado, Kilo Code debe editar archivos de uno en uno. Deshabilitar esto puede ayudar cuando trabajas con modelos menos capaces o cuando quieres más control sobre las modificaciones de archivos."
		},
		"MORPH_FAST_APPLY": {
			"name": "Habilitar Morph Fast Apply",
			"description": "Cuando está habilitado, Kilo Code puede editar archivos usando Morph Fast Apply. Requiere el Proveedor de API de Kilo Code, OpenRouter o una clave API de Morph.",
			"apiKey": "Clave API de Morph (opcional)",
			"placeholder": "Introduce tu clave API de Morph (opcional)"
		},
		"PREVENT_FOCUS_DISRUPTION": {
			"name": "Edición en segundo plano",
			"description": "Previene la interrupción del foco del editor cuando está habilitado. Las ediciones de archivos ocurren en segundo plano sin abrir vistas de diferencias o robar el foco. Puedes continuar trabajando sin interrupciones mientras Kilo Code realiza cambios. Los archivos pueden abrirse sin foco para capturar diagnósticos o mantenerse completamente cerrados."
		},
		"ASSISTANT_MESSAGE_PARSER": {
			"name": "Usar el nuevo analizador de mensajes",
			"description": "Activa el analizador de mensajes en streaming experimental que mejora el rendimiento en respuestas largas procesando los mensajes de forma más eficiente."
		},
		"NEW_TASK_REQUIRE_TODOS": {
			"name": "Requerir lista de 'todos' para nuevas tareas",
			"description": "Cuando está habilitado, la herramienta new_task requerirá que se proporcione un parámetro todos. Esto asegura que todas las nuevas tareas comiencen con una lista clara de objetivos. Cuando está deshabilitado (predeterminado), el parámetro todos permanece opcional por compatibilidad con versiones anteriores."
		},
		"IMAGE_GENERATION": {
			"name": "Habilitar generación de imágenes con IA",
			"description": "Cuando esté habilitado, Kilo Code puede generar imágenes a partir de prompts de texto. Requiere que se configure una clave de API de Kilo Code u OpenRouter.",
			"apiProvider": "Proveedor de API",
			"openRouterApiKeyLabel": "Clave API de OpenRouter",
			"openRouterApiKeyPlaceholder": "Introduce tu clave API de OpenRouter",
			"kiloCodeApiKeyLabel": "Clave API de Kilo Code",
			"kiloCodeApiKeyPlaceholder": "Introduce tu clave API de Kilo Code",
			"kiloCodeApiKeyPaste": "Pegar clave API actual de Kilo Code",
			"getApiKeyText": "Obtén tu clave API de",
			"modelSelectionLabel": "Modelo de generación de imágenes",
			"modelSelectionDescription": "Selecciona el modelo para la generación de imágenes",
			"warningMissingKey": "⚠️ Se requiere una clave API para la generación de imágenes, por favor configúrala arriba.",
			"successConfigured": "✓ La generación de imágenes está configurada y lista para usar"
		},
		"INLINE_ASSIST": {
			"name": "Autocomplete",
			"description": "Habilita las funciones de Autocomplete para sugerencias de código rápidas y mejoras directamente en tu editor. Incluye Tarea Rápida (Cmd+I) para cambios específicos y Autocomplete para mejoras contextuales."
		},
		"RUN_SLASH_COMMAND": {
			"name": "Habilitar comandos slash iniciados por el modelo",
			"description": "Cuando está habilitado, Kilo Code puede ejecutar tus comandos slash para ejecutar flujos de trabajo."
		}
	},
	"promptCaching": {
		"label": "Desactivar caché de prompts",
		"description": "Cuando está marcado, Kilo Code no utilizará el caché de prompts para este modelo."
	},
	"temperature": {
		"useCustom": "Usar temperatura personalizada",
		"description": "Controla la aleatoriedad en las respuestas del modelo.",
		"rangeDescription": "Valores más altos hacen que la salida sea más aleatoria, valores más bajos la hacen más determinista."
	},
	"modelInfo": {
		"supportsImages": "Soporta imágenes",
		"noImages": "No soporta imágenes",
		"supportsComputerUse": "Soporta uso del ordenador",
		"noComputerUse": "No soporta uso del ordenador",
		"supportsPromptCache": "Soporta caché de prompts",
		"noPromptCache": "No soporta caché de prompts",
		"contextWindow": "Ventana de contexto",
		"maxOutput": "Salida máxima",
		"inputPrice": "Precio de entrada",
		"outputPrice": "Precio de salida",
		"cacheReadsPrice": "Precio de lecturas de caché",
		"cacheWritesPrice": "Precio de escrituras de caché",
		"enableStreaming": "Habilitar streaming",
		"enableR1Format": "Habilitar parámetros del modelo R1",
		"enableR1FormatTips": "Debe habilitarse al utilizar modelos R1 como QWQ, para evitar el error 400",
		"useAzure": "Usar Azure",
		"azureApiVersion": "Establecer versión de API de Azure",
		"gemini": {
			"freeRequests": "* Gratis hasta {{count}} solicitudes por minuto. Después de eso, la facturación depende del tamaño del prompt.",
			"pricingDetails": "Para más información, consulte los detalles de precios.",
			"billingEstimate": "* La facturación es una estimación - el costo exacto depende del tamaño del prompt."
		}
	},
	"modelPicker": {
		"automaticFetch": "La extensión obtiene automáticamente la lista más reciente de modelos disponibles en <serviceLink>{{serviceName}}</serviceLink>. Si no está seguro de qué modelo elegir, Kilo Code funciona mejor con <defaultModelLink>{{defaultModelId}}</defaultModelLink>.",
		"label": "Modelo",
		"searchPlaceholder": "Buscar",
		"noMatchFound": "No se encontraron coincidencias",
		"useCustomModel": "Usar personalizado: {{modelId}}"
	},
	"footer": {
		"feedback": "Si tiene alguna pregunta o comentario, no dude en abrir un issue en <githubLink>github.com/Kilo-Org/kilocode</githubLink> o unirse a <redditLink>reddit.com/r/kilocode</redditLink> o <discordLink>kilocode.ai/discord</discordLink>",
		"support": "Para preguntas financieras, por favor contacte a Soporte al Cliente en <supportLink>https://kilocode.ai/support</supportLink>",
		"telemetry": {
			"label": "Permitir informes de errores y uso",
			"description": "Ayuda a mejorar Kilo Code enviando datos de uso e informes de errores. Nunca se envía código, prompts o información personal. Consulta nuestra política de privacidad para más detalles."
		},
		"settings": {
			"import": "Importar",
			"export": "Exportar",
			"reset": "Restablecer"
		}
	},
	"thinkingBudget": {
		"maxTokens": "Tokens máximos",
		"maxThinkingTokens": "Tokens máximos de pensamiento"
	},
	"validation": {
		"apiKey": "Debe proporcionar una clave API válida.",
		"awsRegion": "Debe elegir una región para usar con Amazon Bedrock.",
		"googleCloud": "Debe proporcionar un ID de proyecto y región de Google Cloud válidos.",
		"modelId": "Debe proporcionar un ID de modelo válido.",
		"modelSelector": "Debe proporcionar un selector de modelo válido.",
		"openAi": "Debe proporcionar una URL base, clave API y ID de modelo válidos.",
		"arn": {
			"invalidFormat": "Formato de ARN no válido. Por favor, verifique los requisitos de formato.",
			"regionMismatch": "Advertencia: La región en su ARN ({{arnRegion}}) no coincide con su región seleccionada ({{region}}). Esto puede causar problemas de acceso. El proveedor usará la región del ARN."
		},
		"modelAvailability": "El ID de modelo ({{modelId}}) que proporcionó no está disponible. Por favor, elija un modelo diferente.",
		"providerNotAllowed": "El proveedor '{{provider}}' no está permitido por su organización",
		"modelNotAllowed": "El modelo '{{model}}' no está permitido para el proveedor '{{provider}}' por su organización",
		"profileInvalid": "Este perfil contiene un proveedor o modelo que no está permitido por su organización",
		"qwenCodeOauthPath": "Debes proporcionar una ruta válida de credenciales OAuth"
	},
	"placeholders": {
		"apiKey": "Ingrese clave API...",
		"profileName": "Ingrese nombre del perfil",
		"accessKey": "Ingrese clave de acceso...",
		"secretKey": "Ingrese clave secreta...",
		"sessionToken": "Ingrese token de sesión...",
		"credentialsJson": "Ingrese JSON de credenciales...",
		"keyFilePath": "Ingrese ruta del archivo de clave...",
		"projectId": "Ingrese ID del proyecto...",
		"customArn": "Ingrese ARN (ej. arn:aws:bedrock:us-east-1:123456789012:foundation-model/my-model)",
		"baseUrl": "Ingrese URL base...",
		"modelId": {
			"lmStudio": "ej. meta-llama-3.1-8b-instruct",
			"lmStudioDraft": "ej. lmstudio-community/llama-3.2-1b-instruct",
			"ollama": "ej. llama3.1"
		},
		"numbers": {
			"maxTokens": "ej. 4096",
			"contextWindow": "ej. 128000",
			"inputPrice": "ej. 0.0001",
			"outputPrice": "ej. 0.0002",
			"cacheWritePrice": "ej. 0.00005"
		}
	},
	"defaults": {
		"ollamaUrl": "Predeterminado: http://localhost:11434",
		"lmStudioUrl": "Predeterminado: http://localhost:1234",
		"geminiUrl": "Predeterminado: https://generativelanguage.googleapis.com"
	},
	"labels": {
		"customArn": "ARN personalizado",
		"useCustomArn": "Usar ARN personalizado..."
	},
	"display": {
		"taskTimeline": {
			"label": "Mostrar cronología de tareas",
			"description": "Muestra una línea de tiempo visual de los mensajes de tareas, colorizados por tipo, permitiéndote ver rápidamente el progreso de la tarea y desplazarte hacia atrás hasta puntos específicos en el historial de la tarea."
		}
	},
	"ghost": {
		"showGutterAnimation": {
			"label": "Mostrar animación en el margen al autocompletar",
			"description": "Muestra un indicador animado en el margen del editor cuando se ejecuta el autocompletado",
			"preview": "Vista previa de animación"
		}
	},
	"includeMaxOutputTokens": "Incluir tokens máximos de salida",
	"includeMaxOutputTokensDescription": "Enviar parámetro de tokens máximos de salida en solicitudes API. Algunos proveedores pueden no soportar esto.",
	"limitMaxTokensDescription": "Limitar el número máximo de tokens en la respuesta",
	"maxOutputTokensLabel": "Tokens máximos de salida",
	"maxTokensGenerateDescription": "Tokens máximos a generar en la respuesta",
	"serviceTier": {
		"label": "Nivel de servicio",
		"tooltip": "Para un procesamiento más rápido de las solicitudes de API, prueba el nivel de servicio de procesamiento prioritario. Para precios más bajos con mayor latencia, prueba el nivel de procesamiento flexible.",
		"standard": "Estándar",
		"flex": "Flexible",
		"priority": "Prioridad",
		"pricingTableTitle": "Precios por nivel de servicio (precio por 1M de tokens)",
		"columns": {
			"tier": "Nivel",
			"input": "Entrada",
			"output": "Salida",
			"cacheReads": "Lecturas de caché"
		}
	},
	"ui": {
		"collapseThinking": {
			"label": "Colapsar mensajes de pensamiento por defecto",
			"description": "Cuando está activado, los bloques de pensamiento se colapsarán por defecto hasta que interactúes con ellos"
		}
	}
}<|MERGE_RESOLUTION|>--- conflicted
+++ resolved
@@ -136,12 +136,8 @@
 		"resetToDefault": "Restablecer al valor predeterminado"
 	},
 	"autoApprove": {
-<<<<<<< HEAD
+		"toggleShortcut": "Puedes configurar un atajo global para esta configuración <SettingsLink>en las preferencias de tu IDE</SettingsLink>.",
 		"description": "Permitir que Kilo Code realice operaciones automáticamente sin requerir aprobación. Habilite esta configuración solo si confía plenamente en la IA y comprende los riesgos de seguridad asociados.",
-=======
-		"toggleShortcut": "Puedes configurar un atajo global para esta configuración <SettingsLink>en las preferencias de tu IDE</SettingsLink>.",
-		"description": "Permitir que Roo realice operaciones automáticamente sin requerir aprobación. Habilite esta configuración solo si confía plenamente en la IA y comprende los riesgos de seguridad asociados.",
->>>>>>> 17ae7e2d
 		"enabled": "Auto-aprobación habilitada",
 		"toggleAriaLabel": "Alternar aprobación automática",
 		"disabledAriaLabel": "Aprobación automática desactivada: seleccione primero las opciones",
@@ -389,16 +385,10 @@
 		"ollama": {
 			"baseUrl": "URL base (opcional)",
 			"modelId": "ID del modelo",
-<<<<<<< HEAD
-			"apiKey": "Clave API",
-			"apiKeyPlaceholder": "Introduce tu clave de API",
-			"apiKeyInfo": "La clave API se enviará como encabezado de autorización",
-=======
 			"apiKey": "Clave API de Ollama",
 			"apiKeyHelp": "Clave API opcional para instancias de Ollama autenticadas o servicios en la nube. Deja vacío para instalaciones locales.",
 			"numCtx": "Tamaño de la ventana de contexto (num_ctx)",
 			"numCtxHelp": "Sobrescribe el tamaño de la ventana de contexto predeterminado del modelo. Déjelo vacío para usar la configuración del Modelfile del modelo. El valor mínimo es 128.",
->>>>>>> 17ae7e2d
 			"description": "Ollama le permite ejecutar modelos localmente en su computadora. Para obtener instrucciones sobre cómo comenzar, consulte la guía de inicio rápido.",
 			"warning": "Nota: Kilo Code utiliza prompts complejos y funciona mejor con modelos Claude. Los modelos menos capaces pueden no funcionar como se espera."
 		},
