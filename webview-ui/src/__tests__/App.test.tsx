// npx jest src/__tests__/App.test.tsx

import React from "react"
import { render, screen, act, cleanup } from "@testing-library/react"
import "@testing-library/jest-dom"

import AppWithProviders from "../App"

jest.mock("@src/utils/vscode", () => ({
	vscode: {
		postMessage: jest.fn(),
	},
}))

jest.mock("@src/components/chat/ChatView", () => ({
	__esModule: true,
	default: function ChatView({ isHidden }: { isHidden: boolean }) {
		return (
			<div data-testid="chat-view" data-hidden={isHidden}>
				Chat View
			</div>
		)
	},
}))

jest.mock("@src/components/settings/SettingsView", () => ({
	__esModule: true,
	default: function SettingsView({ onDone }: { onDone: () => void }) {
		return (
			<div data-testid="settings-view" onClick={onDone}>
				Settings View
			</div>
		)
	},
}))

jest.mock("@src/components/history/HistoryView", () => ({
	__esModule: true,
	default: function HistoryView({ onDone }: { onDone: () => void }) {
		return (
			<div data-testid="history-view" onClick={onDone}>
				History View
			</div>
		)
	},
}))
<<<<<<< HEAD
jest.mock("../components/kilocodeMcp/McpView", () => ({
=======

jest.mock("@src/components/mcp/McpView", () => ({
>>>>>>> 702e5a5b
	__esModule: true,
	default: function McpView({ onDone }: { onDone: () => void }) {
		return (
			<div data-testid="mcp-view" onClick={onDone}>
				MCP View
			</div>
		)
	},
}))

<<<<<<< HEAD
jest.mock("../components/kilocodeMcp/marketplace/McpMarketplaceView", () => ({
	__esModule: true,
	default: function McpMarketplaceView() {
		return <div data-testid="mcp-marketplace-view">MCP Marketplace View</div>
	},
}))

jest.mock("../components/prompts/PromptsView", () => ({
=======
jest.mock("@src/components/prompts/PromptsView", () => ({
>>>>>>> 702e5a5b
	__esModule: true,
	default: function PromptsView({ onDone }: { onDone: () => void }) {
		return (
			<div data-testid="prompts-view" onClick={onDone}>
				Prompts View
			</div>
		)
	},
}))

jest.mock("@src/context/ExtensionStateContext", () => ({
	useExtensionState: () => ({
		didHydrateState: true,
		showWelcome: false,
		shouldShowAnnouncement: false,
	}),
	ExtensionStateContextProvider: ({ children }: { children: React.ReactNode }) => <>{children}</>,
}))

describe("App", () => {
	beforeEach(() => {
		jest.clearAllMocks()
		window.removeEventListener("message", () => {})
	})

	afterEach(() => {
		cleanup()
		window.removeEventListener("message", () => {})
	})

	const triggerMessage = (action: string) => {
		const messageEvent = new MessageEvent("message", {
			data: {
				type: "action",
				action,
			},
		})
		window.dispatchEvent(messageEvent)
	}

	it("shows chat view by default", () => {
		render(<AppWithProviders />)

		const chatView = screen.getByTestId("chat-view")
		expect(chatView).toBeInTheDocument()
		expect(chatView.getAttribute("data-hidden")).toBe("false")
	})

	it("switches to settings view when receiving settingsButtonClicked action", async () => {
		render(<AppWithProviders />)

		act(() => {
			triggerMessage("settingsButtonClicked")
		})

		const settingsView = await screen.findByTestId("settings-view")
		expect(settingsView).toBeInTheDocument()

		const chatView = screen.getByTestId("chat-view")
		expect(chatView.getAttribute("data-hidden")).toBe("true")
	})

	it("switches to history view when receiving historyButtonClicked action", async () => {
		render(<AppWithProviders />)

		act(() => {
			triggerMessage("historyButtonClicked")
		})

		const historyView = await screen.findByTestId("history-view")
		expect(historyView).toBeInTheDocument()

		const chatView = screen.getByTestId("chat-view")
		expect(chatView.getAttribute("data-hidden")).toBe("true")
	})

	it("switches to MCP view when receiving mcpButtonClicked action", async () => {
		render(<AppWithProviders />)

		act(() => {
			triggerMessage("mcpButtonClicked")
		})

		const mcpView = await screen.findByTestId("mcp-view")
		expect(mcpView).toBeInTheDocument()

		const chatView = screen.getByTestId("chat-view")
		expect(chatView.getAttribute("data-hidden")).toBe("true")
	})

	it("switches to prompts view when receiving promptsButtonClicked action", async () => {
		render(<AppWithProviders />)

		act(() => {
			triggerMessage("promptsButtonClicked")
		})

		const promptsView = await screen.findByTestId("prompts-view")
		expect(promptsView).toBeInTheDocument()

		const chatView = screen.getByTestId("chat-view")
		expect(chatView.getAttribute("data-hidden")).toBe("true")
	})

	it("returns to chat view when clicking done in settings view", async () => {
		render(<AppWithProviders />)

		act(() => {
			triggerMessage("settingsButtonClicked")
		})

		const settingsView = await screen.findByTestId("settings-view")

		act(() => {
			settingsView.click()
		})

		const chatView = screen.getByTestId("chat-view")
		expect(chatView.getAttribute("data-hidden")).toBe("false")
		expect(screen.queryByTestId("settings-view")).not.toBeInTheDocument()
	})

	it.each(["history", "prompts", "mcp"])("returns to chat view when clicking done in %s view", async (view) => {
		render(<AppWithProviders />)

		act(() => {
			triggerMessage(`${view}ButtonClicked`)
		})

		const viewElement = await screen.findByTestId(`${view}-view`)

		act(() => {
			viewElement.click()
		})

		const chatView = screen.getByTestId("chat-view")
		expect(chatView.getAttribute("data-hidden")).toBe("false")
		expect(screen.queryByTestId(`${view}-view`)).not.toBeInTheDocument()
	})
})<|MERGE_RESOLUTION|>--- conflicted
+++ resolved
@@ -44,12 +44,7 @@
 		)
 	},
 }))
-<<<<<<< HEAD
-jest.mock("../components/kilocodeMcp/McpView", () => ({
-=======
-
-jest.mock("@src/components/mcp/McpView", () => ({
->>>>>>> 702e5a5b
+jest.mock("@src/components/kilocodeMcp/McpView", () => ({
 	__esModule: true,
 	default: function McpView({ onDone }: { onDone: () => void }) {
 		return (
@@ -60,7 +55,6 @@
 	},
 }))
 
-<<<<<<< HEAD
 jest.mock("../components/kilocodeMcp/marketplace/McpMarketplaceView", () => ({
 	__esModule: true,
 	default: function McpMarketplaceView() {
@@ -68,10 +62,7 @@
 	},
 }))
 
-jest.mock("../components/prompts/PromptsView", () => ({
-=======
 jest.mock("@src/components/prompts/PromptsView", () => ({
->>>>>>> 702e5a5b
 	__esModule: true,
 	default: function PromptsView({ onDone }: { onDone: () => void }) {
 		return (
